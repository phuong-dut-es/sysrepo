/**
 * @file cl_state_data_test.c
 * @author Rastislav Szabo <raszabo@cisco.com>, Lukas Macko <lmacko@cisco.com>
 * @brief Notifications unit tests.
 *
 * @copyright
 * Copyright 2016 Cisco Systems, Inc.
 *
 * Licensed under the Apache License, Version 2.0 (the "License");
 * you may not use this file except in compliance with the License.
 * You may obtain a copy of the License at
 *
 *    http://www.apache.org/licenses/LICENSE-2.0
 *
 * Unless required by applicable law or agreed to in writing, software
 * distributed under the License is distributed on an "AS IS" BASIS,
 * WITHOUT WARRANTIES OR CONDITIONS OF ANY KIND, either express or implied.
 * See the License for the specific language governing permissions and
 * limitations under the License.
 */

#include <stdlib.h>
#include <stdio.h>
#include <unistd.h>
#include <stdbool.h>
#include <setjmp.h>
#include <cmocka.h>
#include <string.h>
#include <pthread.h>
#include <rpc/rpc_msg.h>

#include "sysrepo.h"
#include "client_library.h"

#include "sr_common.h"
#include "test_module_helper.h"
#include "sysrepo/xpath_utils.h"
#include "sysrepo/values.h"

#define CHECK_LIST_OF_STRINGS(list, expected)                           \
    do {                                                                \
        size_t exp_cnt = sizeof(expected) / sizeof(*expected);          \
        assert_int_equal(exp_cnt, list->count);                         \
        for (size_t i = 0; i < exp_cnt; i++) {                          \
            bool match = false;                                         \
            for (size_t j = 0; list->count; j++) {                      \
                if (0 == strcmp(expected[i], (char *)list->data[j])) {  \
                    match = true;                                       \
                    break;                                              \
                }                                                       \
            }                                                           \
            if (!match) {                                               \
                /* assert string that can not be found */               \
                assert_string_equal("", expected[i]);                   \
            }                                                           \
        }                                                               \
    } while (0)


static int
sysrepo_setup(void **state)
{
    createDataTreeExampleModule();
    createDataTreeTestModule();
    sr_conn_ctx_t *conn = NULL;
    int rc = SR_ERR_OK;

    sr_log_stderr(SR_LL_DBG);

    /* connect to sysrepo */
    rc = sr_connect("state_data_test", SR_CONN_DEFAULT, &conn);
    assert_int_equal(rc, SR_ERR_OK);

    *state = (void*)conn;
    return 0;
}

static int
sysrepo_teardown(void **state)
{
    sr_conn_ctx_t *conn = *state;
    assert_non_null(conn);

    /* disconnect from sysrepo */
    sr_disconnect(conn);

    return 0;
}

static int
provide_distance_travalled(sr_val_t **values, size_t *values_cnt, void *private_ctx)
{
    sr_list_t *l = (sr_list_t *) private_ctx;
    const char *xpath = "/state-module:bus/distance_travelled";
    if (0 != sr_list_add(l, strdup(xpath))) {
        SR_LOG_ERR_MSG("Error while adding into list");
    }

    *values = calloc(1, sizeof(**values));
    if (NULL == *values) {
        SR_LOG_ERR_MSG("Allocation failed");
        return -2;
    }
    (*values)->xpath = strdup(xpath);
    (*values)->type = SR_UINT32_T;
    (*values)->data.uint32_val = 999;
    *values_cnt = 1;

    return 0;
}

static int
provide_gps_located(sr_val_t **values, size_t *values_cnt, void *private_ctx) {
    sr_list_t *l = (sr_list_t *) private_ctx;
    const char *xpath = "/state-module:bus/gps_located";
    if (0 != sr_list_add(l, strdup(xpath))) {
        SR_LOG_ERR_MSG("Error while adding into list");
    }

    *values = calloc(1, sizeof(**values));
    if (NULL == *values) {
        SR_LOG_ERR_MSG("Allocation failed");
        return -2;
    }
    (*values)->xpath = strdup(xpath);
    (*values)->type = SR_BOOL_T;
    (*values)->data.bool_val = false;
    *values_cnt = 1;

    return 0;
}

int cl_dp_cpu_load (const char *xpath, sr_val_t **values, size_t *values_cnt, void *private_ctx)
{
    const char *expected_xpath = "/state-module:cpu_load";
    if (0 == strcmp(xpath, expected_xpath)) {
        sr_list_t *l = (sr_list_t *) private_ctx;
        if (0 != sr_list_add(l, strdup(xpath))) {
            SR_LOG_ERR_MSG("Error while adding into list");
        }

        *values = calloc(1, sizeof(**values));
        if (NULL == *values) {
            SR_LOG_ERR_MSG("Allocation failed");
            return -2;
        }
        (*values)->xpath = strdup(xpath);
        (*values)->type = SR_DECIMAL64_T;
        (*values)->data.decimal64_val = 75.25;
        *values_cnt = 1;

        return 0;
    }
    SR_LOG_ERR("Data provider received unexpected xpath %s expected %s", xpath, expected_xpath);
    return -1;
}

int cl_dp_bus (const char *xpath, sr_val_t **values, size_t *values_cnt, void *private_ctx)
{
    if (0 == strcmp(xpath, "/state-module:bus/distance_travelled"))
    {
        return provide_distance_travalled(values, values_cnt, private_ctx);
    } else if (0 == strcmp(xpath, "/state-module:bus/gps_located")) {
        return provide_gps_located(values, values_cnt, private_ctx);
    }
    SR_LOG_ERR("Data provider received unexpected xpath %s", xpath);
    return -1;
}

int cl_dp_distance_travelled (const char *xpath, sr_val_t **values, size_t *values_cnt, void *private_ctx)
{
    const char *expected_xpath = "/state-module:bus/distance_travelled";
    if (0 == strcmp(xpath, expected_xpath)) {
        return provide_distance_travalled(values, values_cnt, private_ctx);
    }
    SR_LOG_ERR("Data provider received unexpected xpath %s expected %s", xpath, expected_xpath);
    return -1;
}

int cl_dp_gps_located (const char *xpath, sr_val_t **values, size_t *values_cnt, void *private_ctx)
{
    const char *expected_xpath = "/state-module:bus/gps_located";
    if (0 == strcmp(xpath, "/state-module:bus/gps_located")) {
        return provide_gps_located(values, values_cnt, private_ctx);
    }
    SR_LOG_ERR("Data provider received unexpected xpath %s expected %s", xpath, expected_xpath);
    return -1;
}

int
cl_dp_incorrect_data(const char *xpath, sr_val_t **values, size_t *values_cnt, void *private_ctx)
{
    sr_list_t *l = (sr_list_t *) private_ctx;
    if (0 != sr_list_add(l, strdup(xpath))) {
        SR_LOG_ERR_MSG("Error while adding into list");
    }

    *values = calloc(1, sizeof(**values));
    if (NULL == *values) {
        SR_LOG_ERR_MSG("Allocation failed");
        return -2;
    }
    /* an attempt to to modify config data */
    (*values)->xpath = strdup("/state-module:bus/vendor_name");
    (*values)->type = SR_STRING_T;
    (*values)->data.string_val = strdup("Bus vendor");
    *values_cnt = 1;
    return 0;
}

int cl_dp_weather (const char *xpath, sr_val_t **values, size_t *values_cnt, void *private_ctx)
{
    return SR_ERR_OK;
}

int
cl_whole_module_cb(sr_session_ctx_t *session, const char *module_name, sr_notif_event_t ev, void *private_ctx)
{
    /* do nothing on changes */
    return SR_ERR_OK;
}

int
cl_dp_traffic_stats(const char *xpath, sr_val_t **values, size_t *values_cnt, void *private_ctx)
{
    sr_list_t *l = (sr_list_t *) private_ctx;
    int rc = SR_ERR_OK;
    #define MAX_LEN 200
    if (0 != sr_list_add(l, strdup(xpath))) {
        SR_LOG_ERR_MSG("Error while adding into list");
    }

    if (0 == strcmp("/state-module:traffic_stats", xpath)) {
        *values = calloc(2, sizeof(**values));
        if (NULL == *values) {
            SR_LOG_ERR_MSG("Allocation failed");
            return -2;
        }
        (*values)[0].xpath = strdup("/state-module:traffic_stats/number_of_accidents");
        (*values)[0].type = SR_UINT8_T;
        (*values)[0].data.uint8_val = 2;

        (*values)[1].xpath = strdup("/state-module:traffic_stats/cross_roads_offline_count");
        (*values)[1].type = SR_UINT8_T;
        (*values)[1].data.uint8_val = 9;
        *values_cnt = 2;
    } else if (0 == strcmp("/state-module:traffic_stats/cross_road", xpath)) {
        *values = calloc(5, sizeof(**values));
        if (NULL == *values) {
            SR_LOG_ERR_MSG("Allocation failed");
            return -2;
        }
        (*values)[0].xpath = strdup("/state-module:traffic_stats/cross_road[id='0']");
        (*values)[0].type = SR_LIST_T;

        (*values)[1].xpath = strdup("/state-module:traffic_stats/cross_road[id='0']/status");
        (*values)[1].type = SR_ENUM_T;
        (*values)[1].data.enum_val = strdup("manual");

        (*values)[2].xpath = strdup("/state-module:traffic_stats/cross_road[id='1']/status");
        (*values)[2].type = SR_ENUM_T;
        (*values)[2].data.enum_val = strdup("automatic");

        (*values)[3].xpath = strdup("/state-module:traffic_stats/cross_road[id='2']/status");
        (*values)[3].type = SR_ENUM_T;
        (*values)[3].data.enum_val = strdup("automatic");

        (*values)[4].xpath = strdup("/state-module:traffic_stats/cross_road[id='2']/average_wait_time");
        (*values)[4].type = SR_UINT32_T;
        (*values)[4].data.uint32_val = 15;
        *values_cnt = 5;
    } else if (0 == strncmp("traffic_light", sr_xpath_node_name(xpath), strlen("traffic_light"))) {
        char xp[MAX_LEN] = {0};
        const char *colors[] = {"red", "orange", "green"};
        sr_xpath_ctx_t xp_ctx = {0};

        *values = calloc(3, sizeof(**values));
        if (NULL == *values) {
            SR_LOG_ERR_MSG("Allocation failed");
            return -2;
        }

        char *cross_road_id = NULL;
        int cr_index = -1;
        char *xp_dup = strdup(xpath);

        if (NULL != xp_dup) {
            cross_road_id = sr_xpath_key_value(xp_dup, "cross_road", "id", &xp_ctx);
            if (NULL != cross_road_id) {
                cr_index = atoi(cross_road_id);
            }
        }
        free(xp_dup);

        for (int i = 0; i < 3; i++) {
            snprintf(xp, MAX_LEN, "%s[name='%c']/color", xpath, 'a'+i );
            (*values)[i].xpath = strdup(xp);
            (*values)[i].type = SR_ENUM_T;
            (*values)[i].data.enum_val = strdup(colors[(cr_index + i)%3]);
        }
        *values_cnt = 3;
    } else if (0 == strncmp("advanced_info", sr_xpath_node_name(xpath), strlen("advanced_info"))) {
        char xp[MAX_LEN] = {0};
        sr_xpath_ctx_t xp_ctx = {0};
        char *cross_road_id = NULL;
        int cr_index = -1;
        char *xp_dup = strdup(xpath);

        if (NULL != xp_dup) {
            cross_road_id = sr_xpath_key_value(xp_dup, "cross_road", "id", &xp_ctx);
            if (NULL != cross_road_id) {
                cr_index = atoi(cross_road_id);
            }
        }
        free(xp_dup);

        if (0 == cr_index) {
            /* advanced_info container is only in the first list instance */
            *values_cnt = 2;
            rc = sr_new_values(*values_cnt, values);
            if (SR_ERR_OK != rc) return rc;
        } else {
            *values = NULL;
            *values_cnt = 0;
            return 0;
        }

        snprintf(xp, MAX_LEN, "%s/latitude", xpath);
        (*values)[0].type = SR_STRING_T;
        sr_val_set_xpath(&(*values)[0], xp);
        sr_val_set_string(&(*values)[0], "48.729885N");

        snprintf(xp, MAX_LEN, "%s/longitude", xpath);
        (*values)[1].type = SR_STRING_T;
        sr_val_set_xpath(&(*values)[1], xp);
        sr_val_set_string(&(*values)[1], "19.137425E");
    }
    else {
        *values = NULL;
        *values_cnt = 0;
    }

    return 0;
}

static void
cl_parent_subscription(void **state)
{
    sr_conn_ctx_t *conn = *state;
    assert_non_null(conn);
    sr_session_ctx_t *session = NULL;
    sr_subscription_ctx_t *subscription = NULL;
    sr_list_t *xpath_retrieved = NULL;
    sr_val_t *values = NULL;
    size_t cnt = 0;
    int rc = SR_ERR_OK;

    rc = sr_list_init(&xpath_retrieved);
    assert_int_equal(rc, SR_ERR_OK);

    /* start session */
    rc = sr_session_start(conn, SR_DS_RUNNING, SR_SESS_DEFAULT, &session);
    assert_int_equal(rc, SR_ERR_OK);

    rc = sr_module_change_subscribe(session, "state-module", cl_whole_module_cb, NULL,
            0, SR_SUBSCR_DEFAULT, &subscription);
    assert_int_equal(rc, SR_ERR_OK);

    /* subscribe data providers */
    rc = sr_dp_get_items_subscribe(session, "/state-module:bus", cl_dp_bus, xpath_retrieved, SR_SUBSCR_CTX_REUSE, &subscription);
    assert_int_equal(rc, SR_ERR_OK);

    /* retrieve data */
    rc = sr_get_items(session, "/state-module:bus/*", &values, &cnt);
    assert_int_equal(rc, SR_ERR_OK);

    /* check data */
    assert_non_null(values);
    assert_int_equal(2, cnt);

    if (0 == strcmp("/state-module:bus/gps_located", values[0].xpath)) {
        assert_string_equal("/state-module:bus/gps_located", values[0].xpath);
        assert_int_equal(SR_BOOL_T, values[0].type);
        assert_int_equal(false, values[0].data.bool_val);

        assert_string_equal("/state-module:bus/distance_travelled", values[1].xpath);
        assert_int_equal(SR_UINT32_T, values[1].type);
        assert_int_equal(999, values[1].data.uint32_val);
    } else {
        assert_string_equal("/state-module:bus/distance_travelled", values[0].xpath);
        assert_int_equal(SR_UINT32_T, values[0].type);
        assert_int_equal(999, values[0].data.uint32_val);

        assert_string_equal("/state-module:bus/gps_located", values[1].xpath);
        assert_int_equal(SR_BOOL_T, values[1].type);
        assert_int_equal(false, values[1].data.bool_val);
    }

    sr_free_values(values, cnt);

    /* check xpath that were retrieved */
    const char *xpath_expected_to_be_loaded [] = {
        "/state-module:bus/gps_located",
        "/state-module:bus/distance_travelled"
    };
    CHECK_LIST_OF_STRINGS(xpath_retrieved, xpath_expected_to_be_loaded);

    /* cleanup */
    sr_unsubscribe(session, subscription);
    sr_session_stop(session);

    for (size_t i = 0; i < xpath_retrieved->count; i++) {
        free(xpath_retrieved->data[i]);
    }
    sr_list_cleanup(xpath_retrieved);
}

static void
cl_parent_subscription_tree(void **state)
{
    sr_conn_ctx_t *conn = *state;
    assert_non_null(conn);
    sr_session_ctx_t *session = NULL;
    sr_subscription_ctx_t *subscription = NULL;
    sr_list_t *xpath_retrieved = NULL;
    sr_node_t *tree = NULL, *node = NULL;
    int rc = SR_ERR_OK;

    rc = sr_list_init(&xpath_retrieved);
    assert_int_equal(rc, SR_ERR_OK);

    /* start session */
    rc = sr_session_start(conn, SR_DS_RUNNING, SR_SESS_DEFAULT, &session);
    assert_int_equal(rc, SR_ERR_OK);

    rc = sr_module_change_subscribe(session, "state-module", cl_whole_module_cb, NULL,
            0, SR_SUBSCR_DEFAULT, &subscription);
    assert_int_equal(rc, SR_ERR_OK);

    /* subscribe data providers */
    rc = sr_dp_get_items_subscribe(session, "/state-module:bus", cl_dp_bus, xpath_retrieved, SR_SUBSCR_CTX_REUSE, &subscription);
    assert_int_equal(rc, SR_ERR_OK);

<<<<<<< HEAD
    for (int j = 0; j < 2; ++j) {
        /* retrieve data using the tree API */
        rc = sr_get_subtree(session, "/state-module:bus", 0 == j ? 0 : SR_GET_SUBTREE_ITERATIVE, &tree);
        assert_int_equal(rc, SR_ERR_OK);

        /* check data */
        assert_non_null(tree);
        assert_string_equal("bus", tree->name);
        assert_string_equal("state-module", tree->module_name);
        assert_false(tree->dflt);
        assert_int_equal(SR_CONTAINER_T, tree->type);
        // gps located
        node = sr_node_get_child(session, tree);
        assert_non_null(node);
=======
    /* retrieve data using the tree API */
    rc = sr_get_subtree(session, "/state-module:bus", 0, &tree);
    assert_int_equal(rc, SR_ERR_OK);

    /* check data */
    assert_non_null(tree);
    assert_string_equal("bus", tree->name);
    assert_string_equal("state-module", tree->module_name);
    assert_false(tree->dflt);
    assert_int_equal(SR_CONTAINER_T, tree->type);
    node = tree->first_child;
    assert_non_null(node);
    if (0 == strcmp("gps_located", node->name)) {
        // gps located
>>>>>>> 530dfec0
        assert_string_equal("gps_located", node->name);
        assert_null(node->module_name);
        assert_false(node->dflt);
        assert_int_equal(SR_BOOL_T, node->type);
        assert_false(node->data.bool_val);
        assert_null(node->first_child);
        // distance travelled
<<<<<<< HEAD
        node = sr_node_get_next_sibling(session, node);
=======
        node = node->next;
>>>>>>> 530dfec0
        assert_non_null(node);
        assert_string_equal("distance_travelled", node->name);
        assert_null(node->module_name);
        assert_false(node->dflt);
        assert_int_equal(SR_UINT32_T, node->type);
        assert_int_equal(999, node->data.uint32_val);
<<<<<<< HEAD
        assert_null(node->first_child);
        assert_null(node->next);

        sr_free_tree(tree);

        /* check xpath that were retrieved */
        const char *xpath_expected_to_be_loaded [] = {
            "/state-module:bus/gps_located",
            "/state-module:bus/distance_travelled"
        };
        CHECK_LIST_OF_STRINGS(xpath_retrieved, xpath_expected_to_be_loaded);

        for (size_t i = 0; i < xpath_retrieved->count; i++) {
            free(xpath_retrieved->data[i]);
        }
        xpath_retrieved->count = 0;
    }
=======
    } else {
        // distance_travelled
        assert_string_equal("distance_travelled", node->name);
        assert_null(node->module_name);
        assert_false(node->dflt);
        assert_int_equal(SR_UINT32_T, node->type);
        assert_int_equal(999, node->data.uint32_val);
        assert_null(node->first_child);

        // gps_located
        node = node->next;
        assert_non_null(node);
        assert_string_equal("gps_located", node->name);
        assert_null(node->module_name);
        assert_false(node->dflt);
        assert_int_equal(SR_BOOL_T, node->type);
        assert_false(node->data.bool_val);
    }
    assert_null(node->first_child);
    assert_null(node->next);

    sr_free_tree(tree);

    /* check xpath that were retrieved */
    const char *xpath_expected_to_be_loaded [] = {
        "/state-module:bus/gps_located",
        "/state-module:bus/distance_travelled"
    };
    CHECK_LIST_OF_STRINGS(xpath_retrieved, xpath_expected_to_be_loaded);
>>>>>>> 530dfec0

    /* cleanup */
    sr_list_cleanup(xpath_retrieved);
    sr_unsubscribe(session, subscription);
    sr_session_stop(session);
}

static void
cl_exact_match_subscription(void **state)
{
    sr_conn_ctx_t *conn = *state;
    assert_non_null(conn);
    sr_session_ctx_t *session = NULL;
    sr_subscription_ctx_t *subscription = NULL;
    sr_list_t *xpath_retrieved = NULL;
    sr_val_t *values = NULL;
    size_t cnt = 0;
    int rc = SR_ERR_OK;

    rc = sr_list_init(&xpath_retrieved);
    assert_int_equal(rc, SR_ERR_OK);

    /* start session */
    rc = sr_session_start(conn, SR_DS_RUNNING, SR_SESS_DEFAULT, &session);
    assert_int_equal(rc, SR_ERR_OK);

    rc = sr_module_change_subscribe(session, "state-module", cl_whole_module_cb, NULL,
            0, SR_SUBSCR_DEFAULT, &subscription);
    assert_int_equal(rc, SR_ERR_OK);

    /* subscribe data providers */
    rc = sr_dp_get_items_subscribe(session, "/state-module:bus/distance_travelled", cl_dp_distance_travelled, xpath_retrieved, SR_SUBSCR_CTX_REUSE, &subscription);
    assert_int_equal(rc, SR_ERR_OK);

    rc = sr_dp_get_items_subscribe(session, "/state-module:bus/gps_located", cl_dp_gps_located, xpath_retrieved, SR_SUBSCR_CTX_REUSE, &subscription);
    assert_int_equal(rc, SR_ERR_OK);

    rc = sr_dp_get_items_subscribe(session, "/state-module:cpu_load", cl_dp_cpu_load, xpath_retrieved, SR_SUBSCR_CTX_REUSE, &subscription);
    assert_int_equal(rc, SR_ERR_OK);

    /* retrieve data */
    rc = sr_get_items(session, "/state-module:bus/*", &values, &cnt);
    assert_int_equal(rc, SR_ERR_OK);

    /* check data */
    assert_non_null(values);
    assert_int_equal(2, cnt);

    assert_string_equal("/state-module:bus/gps_located", values[0].xpath);
    assert_int_equal(SR_BOOL_T, values[0].type);
    assert_int_equal(false, values[0].data.bool_val);

    assert_string_equal("/state-module:bus/distance_travelled", values[1].xpath);
    assert_int_equal(SR_UINT32_T, values[1].type);
    assert_int_equal(999, values[1].data.uint32_val);

    sr_free_values(values, cnt);

    /* check xpath that were retrieved */
    const char *xpath_expected_to_be_loaded [] = {
        "/state-module:bus/gps_located",
        "/state-module:bus/distance_travelled"
    };
    CHECK_LIST_OF_STRINGS(xpath_retrieved, xpath_expected_to_be_loaded);

    /* cleanup */
    sr_unsubscribe(session, subscription);
    sr_session_stop(session);

    for (size_t i = 0; i < xpath_retrieved->count; i++) {
        free(xpath_retrieved->data[i]);
    }
    sr_list_cleanup(xpath_retrieved);
}

static void
cl_exact_match_subscription_tree(void **state)
{
    sr_conn_ctx_t *conn = *state;
    assert_non_null(conn);
    sr_session_ctx_t *session = NULL;
    sr_subscription_ctx_t *subscription = NULL;
    sr_list_t *xpath_retrieved = NULL;
    sr_node_t *tree = NULL, *node = NULL;
    int rc = SR_ERR_OK;

    rc = sr_list_init(&xpath_retrieved);
    assert_int_equal(rc, SR_ERR_OK);

    /* start session */
    rc = sr_session_start(conn, SR_DS_RUNNING, SR_SESS_DEFAULT, &session);
    assert_int_equal(rc, SR_ERR_OK);

    rc = sr_module_change_subscribe(session, "state-module", cl_whole_module_cb, NULL,
            0, SR_SUBSCR_DEFAULT, &subscription);
    assert_int_equal(rc, SR_ERR_OK);

    for (int j = 0; j < 2; ++j) {
        /* subscribe data providers */
        rc = sr_dp_get_items_subscribe(session, "/state-module:bus/distance_travelled", cl_dp_distance_travelled, xpath_retrieved, SR_SUBSCR_CTX_REUSE, &subscription);
        assert_int_equal(rc, SR_ERR_OK);

        rc = sr_dp_get_items_subscribe(session, "/state-module:bus/gps_located", cl_dp_gps_located, xpath_retrieved, SR_SUBSCR_CTX_REUSE, &subscription);
        assert_int_equal(rc, SR_ERR_OK);

        rc = sr_dp_get_items_subscribe(session, "/state-module:cpu_load", cl_dp_cpu_load, xpath_retrieved, SR_SUBSCR_CTX_REUSE, &subscription);
        assert_int_equal(rc, SR_ERR_OK);

        /* retrieve data using the tree API */
        rc = sr_get_subtree(session, "/state-module:bus", 0 == j ? 0 : SR_GET_SUBTREE_ITERATIVE, &tree);
        assert_int_equal(rc, SR_ERR_OK);

        /* check data */
        assert_non_null(tree);
        assert_string_equal("bus", tree->name);
        assert_string_equal("state-module", tree->module_name);
        assert_false(tree->dflt);
        assert_int_equal(SR_CONTAINER_T, tree->type);
        // gps located
        node = sr_node_get_child(session, tree);
        assert_non_null(node);
        assert_string_equal("gps_located", node->name);
        assert_null(node->module_name);
        assert_false(node->dflt);
        assert_int_equal(SR_BOOL_T, node->type);
        assert_false(node->data.bool_val);
        assert_null(node->first_child);
        // distance travelled
        node = sr_node_get_next_sibling(session, node);
        assert_non_null(node);
        assert_string_equal("distance_travelled", node->name);
        assert_null(node->module_name);
        assert_false(node->dflt);
        assert_int_equal(SR_UINT32_T, node->type);
        assert_int_equal(999, node->data.uint32_val);
        assert_null(node->first_child);
        assert_null(node->next);

        sr_free_tree(tree);

        /* check xpath that were retrieved */
        const char *xpath_expected_to_be_loaded [] = {
            "/state-module:bus/gps_located",
            "/state-module:bus/distance_travelled"
        };
        CHECK_LIST_OF_STRINGS(xpath_retrieved, xpath_expected_to_be_loaded);

        for (size_t i = 0; i < xpath_retrieved->count; i++) {
            free(xpath_retrieved->data[i]);
        }
        xpath_retrieved->count = 0;
    }

    /* cleanup */
    sr_unsubscribe(session, subscription);
    sr_session_stop(session);

    sr_list_cleanup(xpath_retrieved);
}

static void
cl_partialy_covered_by_subscription(void **state)
{
    sr_conn_ctx_t *conn = *state;
    assert_non_null(conn);
    sr_session_ctx_t *session = NULL;
    sr_subscription_ctx_t *subscription = NULL;
    sr_list_t *xpath_retrieved = NULL;
    sr_val_t *values = NULL;
    size_t cnt = 0;
    int rc = SR_ERR_OK;

    rc = sr_list_init(&xpath_retrieved);
    assert_int_equal(rc, SR_ERR_OK);

    /* start session */
    rc = sr_session_start(conn, SR_DS_RUNNING, SR_SESS_DEFAULT, &session);
    assert_int_equal(rc, SR_ERR_OK);

    rc = sr_module_change_subscribe(session, "state-module", cl_whole_module_cb, NULL,
            0, SR_SUBSCR_DEFAULT, &subscription);
    assert_int_equal(rc, SR_ERR_OK);

    /* subscribe data providers - provider for distance_travelled is missing */
    rc = sr_dp_get_items_subscribe(session, "/state-module:bus/gps_located", cl_dp_gps_located, xpath_retrieved, SR_SUBSCR_CTX_REUSE, &subscription);
    assert_int_equal(rc, SR_ERR_OK);

    /* retrieve data */
    rc = sr_get_items(session, "/state-module:bus/*", &values, &cnt);
    assert_int_equal(rc, SR_ERR_OK);

    /* check data */
    assert_non_null(values);
    assert_int_equal(1, cnt);

    assert_string_equal("/state-module:bus/gps_located", values[0].xpath);
    assert_int_equal(SR_BOOL_T, values[0].type);
    assert_int_equal(false, values[0].data.bool_val);

    sr_free_values(values, cnt);

    /* check xpath that were retrieved */
    const char *xpath_expected_to_be_loaded [] = {
        "/state-module:bus/gps_located",
    };
    CHECK_LIST_OF_STRINGS(xpath_retrieved, xpath_expected_to_be_loaded);

    /* cleanup */
    sr_unsubscribe(session, subscription);
    sr_session_stop(session);

    for (size_t i = 0; i < xpath_retrieved->count; i++) {
        free(xpath_retrieved->data[i]);
    }
    sr_list_cleanup(xpath_retrieved);
}

static void
cl_partialy_covered_by_subscription_tree(void **state)
{
    sr_conn_ctx_t *conn = *state;
    assert_non_null(conn);
    sr_session_ctx_t *session = NULL;
    sr_subscription_ctx_t *subscription = NULL;
    sr_list_t *xpath_retrieved = NULL;
    sr_node_t *tree = NULL, *node = NULL;
    int rc = SR_ERR_OK;

    rc = sr_list_init(&xpath_retrieved);
    assert_int_equal(rc, SR_ERR_OK);

    /* start session */
    rc = sr_session_start(conn, SR_DS_RUNNING, SR_SESS_DEFAULT, &session);
    assert_int_equal(rc, SR_ERR_OK);

    rc = sr_module_change_subscribe(session, "state-module", cl_whole_module_cb, NULL,
            0, SR_SUBSCR_DEFAULT, &subscription);
    assert_int_equal(rc, SR_ERR_OK);

    /* subscribe data providers - provider for distance_travelled is missing */
    rc = sr_dp_get_items_subscribe(session, "/state-module:bus/gps_located", cl_dp_gps_located, xpath_retrieved, SR_SUBSCR_CTX_REUSE, &subscription);
    assert_int_equal(rc, SR_ERR_OK);

    for (int j = 0; j < 2; ++j) {
        /* retrieve data */
        rc = sr_get_subtree(session, "/state-module:bus", 0 == j ? 0 : SR_GET_SUBTREE_ITERATIVE, &tree);
        assert_int_equal(rc, SR_ERR_OK);

        /* check data */
        assert_non_null(tree);
        assert_string_equal("bus", tree->name);
        assert_string_equal("state-module", tree->module_name);
        assert_false(tree->dflt);
        assert_int_equal(SR_CONTAINER_T, tree->type);
        // gps located
        node = tree->first_child;
        assert_non_null(node);
        assert_string_equal("gps_located", node->name);
        assert_null(node->module_name);
        assert_false(node->dflt);
        assert_int_equal(SR_BOOL_T, node->type);
        assert_false(node->data.bool_val);
        assert_null(node->first_child);
        assert_null(node->next);

        sr_free_tree(tree);

        /* check xpath that were retrieved */
        const char *xpath_expected_to_be_loaded [] = {
            "/state-module:bus/gps_located",
        };
        CHECK_LIST_OF_STRINGS(xpath_retrieved, xpath_expected_to_be_loaded);

        for (size_t i = 0; i < xpath_retrieved->count; i++) {
            free(xpath_retrieved->data[i]);
        }
        xpath_retrieved->count = 0;
    }

    /* cleanup */
    sr_unsubscribe(session, subscription);
    sr_session_stop(session);
    sr_list_cleanup(xpath_retrieved);
}

static void
cl_incorrect_data_subscription(void **state)
{
    sr_conn_ctx_t *conn = *state;
    assert_non_null(conn);
    sr_session_ctx_t *session = NULL;
    sr_subscription_ctx_t *subscription = NULL;
    sr_list_t *xpath_retrieved = NULL;
    sr_val_t *values = NULL;
    size_t cnt = 0;
    int rc = SR_ERR_OK;

    rc = sr_list_init(&xpath_retrieved);
    assert_int_equal(rc, SR_ERR_OK);

    /* start session */
    rc = sr_session_start(conn, SR_DS_RUNNING, SR_SESS_DEFAULT, &session);
    assert_int_equal(rc, SR_ERR_OK);

    rc = sr_module_change_subscribe(session, "state-module", cl_whole_module_cb, NULL,
            0, SR_SUBSCR_DEFAULT, &subscription);
    assert_int_equal(rc, SR_ERR_OK);

    /* subscribe data providers - data subscriber will try to provide config data */
    rc = sr_dp_get_items_subscribe(session, "/state-module:bus/gps_located", cl_dp_incorrect_data, xpath_retrieved, SR_SUBSCR_CTX_REUSE, &subscription);
    assert_int_equal(rc, SR_ERR_OK);

    /* retrieve data */
    rc = sr_get_items(session, "/state-module:bus/*", &values, &cnt);
    assert_int_equal(rc, SR_ERR_NOT_FOUND);

    /* check data */
    assert_null(values);
    assert_int_equal(0, cnt);

    /* check xpath that were retrieved */
    const char *xpath_expected_to_be_loaded [] = {
        "/state-module:bus/gps_located",
    };
    CHECK_LIST_OF_STRINGS(xpath_retrieved, xpath_expected_to_be_loaded);

    /* cleanup */
    sr_unsubscribe(session, subscription);
    sr_session_stop(session);

    for (size_t i = 0; i < xpath_retrieved->count; i++) {
        free(xpath_retrieved->data[i]);
    }
    sr_list_cleanup(xpath_retrieved);
}

static void
cl_incorrect_data_subscription_tree(void **state)
{
    sr_conn_ctx_t *conn = *state;
    assert_non_null(conn);
    sr_session_ctx_t *session = NULL;
    sr_subscription_ctx_t *subscription = NULL;
    sr_list_t *xpath_retrieved = NULL;
    sr_node_t *tree = NULL;
    int rc = SR_ERR_OK;

    rc = sr_list_init(&xpath_retrieved);
    assert_int_equal(rc, SR_ERR_OK);

    /* start session */
    rc = sr_session_start(conn, SR_DS_RUNNING, SR_SESS_DEFAULT, &session);
    assert_int_equal(rc, SR_ERR_OK);

    rc = sr_module_change_subscribe(session, "state-module", cl_whole_module_cb, NULL,
            0, SR_SUBSCR_DEFAULT, &subscription);
    assert_int_equal(rc, SR_ERR_OK);

    /* subscribe data providers - data subscriber will try to provide config data */
    rc = sr_dp_get_items_subscribe(session, "/state-module:bus/gps_located", cl_dp_incorrect_data, xpath_retrieved, SR_SUBSCR_CTX_REUSE, &subscription);
    assert_int_equal(rc, SR_ERR_OK);

    /* retrieve data */
    rc = sr_get_subtree(session, "/state-module:bus/gps_located", 0, &tree);
    assert_int_equal(rc, SR_ERR_NOT_FOUND);

    /* check data */
    assert_null(tree);

    /* check xpath that were retrieved */
    const char *xpath_expected_to_be_loaded [] = {
        "/state-module:bus/gps_located",
    };
    CHECK_LIST_OF_STRINGS(xpath_retrieved, xpath_expected_to_be_loaded);

    /* cleanup */
    sr_unsubscribe(session, subscription);
    sr_session_stop(session);

    for (size_t i = 0; i < xpath_retrieved->count; i++) {
        free(xpath_retrieved->data[i]);
    }
    sr_list_cleanup(xpath_retrieved);
}

static void
cl_missing_subscription(void **state)
{
    sr_conn_ctx_t *conn = *state;
    assert_non_null(conn);
    sr_session_ctx_t *session = NULL;
    sr_subscription_ctx_t *subscription = NULL;
    sr_list_t *xpath_retrieved = NULL;
    sr_val_t *values = NULL;
    size_t cnt = 0;
    int rc = SR_ERR_OK;

    rc = sr_list_init(&xpath_retrieved);
    assert_int_equal(rc, SR_ERR_OK);

    /* start session */
    rc = sr_session_start(conn, SR_DS_RUNNING, SR_SESS_DEFAULT, &session);
    assert_int_equal(rc, SR_ERR_OK);

    rc = sr_module_change_subscribe(session, "state-module", cl_whole_module_cb, NULL,
            0, SR_SUBSCR_DEFAULT, &subscription);
    assert_int_equal(rc, SR_ERR_OK);

    /* subscribe data providers - provider for cpu_load is missing */
    rc = sr_dp_get_items_subscribe(session, "/state-module:bus/gps_located", cl_dp_gps_located, xpath_retrieved, SR_SUBSCR_CTX_REUSE, &subscription);
    assert_int_equal(rc, SR_ERR_OK);

    rc = sr_dp_get_items_subscribe(session, "/state-module:bus/distance_travelled", cl_dp_distance_travelled, xpath_retrieved, SR_SUBSCR_CTX_REUSE, &subscription);
    assert_int_equal(rc, SR_ERR_OK);

    /* retrieve data */
    rc = sr_get_items(session, "/state-module:cpu_load", &values, &cnt);
    assert_int_equal(rc, SR_ERR_NOT_FOUND);

    /* check data */
    assert_null(values);
    assert_int_equal(0, cnt);

    /* check xpath that were retrieved */
    assert_int_equal(0, xpath_retrieved->count);

    /* cleanup */
    sr_unsubscribe(session, subscription);
    sr_session_stop(session);

    for (size_t i = 0; i < xpath_retrieved->count; i++) {
        free(xpath_retrieved->data[i]);
    }
    sr_list_cleanup(xpath_retrieved);
}

static void
cl_missing_subscription_tree(void **state)
{
    sr_conn_ctx_t *conn = *state;
    assert_non_null(conn);
    sr_session_ctx_t *session = NULL;
    sr_subscription_ctx_t *subscription = NULL;
    sr_list_t *xpath_retrieved = NULL;
    sr_node_t *tree = NULL;
    int rc = SR_ERR_OK;

    rc = sr_list_init(&xpath_retrieved);
    assert_int_equal(rc, SR_ERR_OK);

    /* start session */
    rc = sr_session_start(conn, SR_DS_RUNNING, SR_SESS_DEFAULT, &session);
    assert_int_equal(rc, SR_ERR_OK);

    rc = sr_module_change_subscribe(session, "state-module", cl_whole_module_cb, NULL,
            0, SR_SUBSCR_DEFAULT, &subscription);
    assert_int_equal(rc, SR_ERR_OK);

    /* subscribe data providers - provider for cpu_load is missing */
    rc = sr_dp_get_items_subscribe(session, "/state-module:bus/gps_located", cl_dp_gps_located, xpath_retrieved, SR_SUBSCR_CTX_REUSE, &subscription);
    assert_int_equal(rc, SR_ERR_OK);

    rc = sr_dp_get_items_subscribe(session, "/state-module:bus/distance_travelled", cl_dp_distance_travelled, xpath_retrieved, SR_SUBSCR_CTX_REUSE, &subscription);
    assert_int_equal(rc, SR_ERR_OK);

    /* retrieve data */
    rc = sr_get_subtree(session, "/state-module:cpu_load", 0, &tree);
    assert_int_equal(rc, SR_ERR_NOT_FOUND);

    /* check data */
    assert_null(tree);

    /* check xpath that were retrieved */
    assert_int_equal(0, xpath_retrieved->count);

    /* cleanup */
    sr_unsubscribe(session, subscription);
    sr_session_stop(session);

    for (size_t i = 0; i < xpath_retrieved->count; i++) {
        free(xpath_retrieved->data[i]);
    }
    sr_list_cleanup(xpath_retrieved);
}

static void
cl_dp_neg_subscription(void **state)
{
    sr_conn_ctx_t *conn = *state;
    assert_non_null(conn);
    sr_session_ctx_t *session = NULL;
    sr_subscription_ctx_t *subscription = NULL;

    int rc = SR_ERR_OK;

    /* start session */
    rc = sr_session_start(conn, SR_DS_RUNNING, SR_SESS_DEFAULT, &session);
    assert_int_equal(rc, SR_ERR_OK);

    rc = sr_module_change_subscribe(session, "state-module", cl_whole_module_cb, NULL,
            0, SR_SUBSCR_DEFAULT, &subscription);
    assert_int_equal(rc, SR_ERR_OK);

    /* subscribe data not existing node */
    rc = sr_dp_get_items_subscribe(session, "/state-module:bus/unknown", cl_dp_gps_located, NULL, SR_SUBSCR_CTX_REUSE, &subscription);
    assert_int_equal(rc, SR_ERR_BAD_ELEMENT);

    /* subscribe not existing module */
    rc = sr_dp_get_items_subscribe(session, "/unknown-module:state-data", cl_dp_distance_travelled, NULL, SR_SUBSCR_CTX_REUSE, &subscription);
    assert_int_equal(rc, SR_ERR_INTERNAL);

    sr_unsubscribe(session, subscription);
    sr_session_stop(session);
}

static void
cl_nested_data_subscription(void **state)
{
    sr_conn_ctx_t *conn = *state;
    assert_non_null(conn);
    sr_session_ctx_t *session = NULL;
    sr_subscription_ctx_t *subscription = NULL;
    sr_list_t *xpath_retrieved = NULL;
    sr_val_t *values = NULL;
    size_t cnt = 0;
    int rc = SR_ERR_OK;

    rc = sr_list_init(&xpath_retrieved);
    assert_int_equal(rc, SR_ERR_OK);

    /* start session */
    rc = sr_session_start(conn, SR_DS_RUNNING, SR_SESS_DEFAULT, &session);
    assert_int_equal(rc, SR_ERR_OK);

    rc = sr_module_change_subscribe(session, "state-module", cl_whole_module_cb, NULL,
            0, SR_SUBSCR_DEFAULT, &subscription);
    assert_int_equal(rc, SR_ERR_OK);

    /* subscribe data provider */
    rc = sr_dp_get_items_subscribe(session, "/state-module:traffic_stats", cl_dp_traffic_stats, xpath_retrieved, SR_SUBSCR_CTX_REUSE, &subscription);
    assert_int_equal(rc, SR_ERR_OK);

    /* retrieve data */
    rc = sr_get_items(session, "/state-module:traffic_stats/*", &values, &cnt);
    assert_int_equal(rc, SR_ERR_OK);

    /* check data */
    assert_non_null(values);
    assert_int_equal(5, cnt);

    sr_free_values(values, cnt);

    /* check xpath that were retrieved */
    const char *xpath_expected_to_be_loaded [] = {
        "/state-module:traffic_stats",
        "/state-module:traffic_stats/cross_road",
        "/state-module:traffic_stats/cross_road[id='0']/traffic_light",
        "/state-module:traffic_stats/cross_road[id='0']/advanced_info",
        "/state-module:traffic_stats/cross_road[id='1']/traffic_light",
        "/state-module:traffic_stats/cross_road[id='1']/advanced_info",
        "/state-module:traffic_stats/cross_road[id='2']/traffic_light",
        "/state-module:traffic_stats/cross_road[id='2']/advanced_info",
    };
    CHECK_LIST_OF_STRINGS(xpath_retrieved, xpath_expected_to_be_loaded);

    /* cleanup */
    sr_unsubscribe(session, subscription);
    sr_session_stop(session);

    for (size_t i = 0; i < xpath_retrieved->count; i++) {
        free(xpath_retrieved->data[i]);
    }
    sr_list_cleanup(xpath_retrieved);
}

static void
cl_nested_data_subscription_tree(void **state)
{
    sr_conn_ctx_t *conn = *state;
    assert_non_null(conn);
    sr_session_ctx_t *session = NULL;
    sr_subscription_ctx_t *subscription = NULL;
    sr_list_t *xpath_retrieved = NULL;
    sr_node_t *tree = NULL, *node = NULL;
    int rc = SR_ERR_OK;

    rc = sr_list_init(&xpath_retrieved);
    assert_int_equal(rc, SR_ERR_OK);

    /* start session */
    rc = sr_session_start(conn, SR_DS_RUNNING, SR_SESS_DEFAULT, &session);
    assert_int_equal(rc, SR_ERR_OK);

    rc = sr_module_change_subscribe(session, "state-module", cl_whole_module_cb, NULL,
            0, SR_SUBSCR_DEFAULT, &subscription);
    assert_int_equal(rc, SR_ERR_OK);

    /* subscribe data provider */
    rc = sr_dp_get_items_subscribe(session, "/state-module:traffic_stats", cl_dp_traffic_stats, xpath_retrieved, SR_SUBSCR_CTX_REUSE, &subscription);
    assert_int_equal(rc, SR_ERR_OK);

    for (int j = 0; j < 2; ++j) {
        /* retrieve data */
        rc = sr_get_subtree(session, "/state-module:traffic_stats", 0 == j ? 0 : SR_GET_SUBTREE_ITERATIVE, &tree);
        assert_int_equal(rc, SR_ERR_OK);

        /* check data */
        // traffic stats
        node = tree;
        assert_non_null(node);
        assert_string_equal("traffic_stats", node->name);
        assert_string_equal("state-module", node->module_name);
        assert_false(node->dflt);
        assert_int_equal(SR_CONTAINER_T, node->type);
        assert_null(node->next);
        // num. of accidents
        node = sr_node_get_child(session, node);
        assert_string_equal("number_of_accidents", node->name);
        assert_null(node->module_name);
        assert_false(node->dflt);
        assert_int_equal(SR_UINT8_T, node->type);
        assert_int_equal(2, node->data.uint8_val);
        assert_null(node->first_child);
        // cross roads offline count
        node = sr_node_get_next_sibling(session, node);
        assert_string_equal("cross_roads_offline_count", node->name);
        assert_null(node->module_name);
        assert_false(node->dflt);
        assert_int_equal(SR_UINT8_T, node->type);
        assert_int_equal(9, node->data.uint8_val);
        assert_null(node->first_child);
        // cross road, id=0
        node = sr_node_get_next_sibling(session, node);
        assert_string_equal("cross_road", node->name);
        assert_null(node->module_name);
        assert_false(node->dflt);
        assert_int_equal(SR_LIST_T, node->type);
        if (1 == j) {
            assert_true(node->first_child && SR_TREE_ITERATOR_T == node->first_child->type);
        }
        // id
        node = sr_node_get_child(session, node);
        assert_string_equal("id", node->name);
        assert_null(node->module_name);
        assert_false(node->dflt);
        assert_int_equal(SR_UINT32_T, node->type);
        assert_int_equal(0, node->data.uint32_val);
        assert_null(node->first_child);
        // status
        node = sr_node_get_next_sibling(session, node);
        assert_string_equal("status", node->name);
        assert_null(node->module_name);
        assert_false(node->dflt);
        assert_int_equal(SR_ENUM_T, node->type);
        assert_string_equal("manual", node->data.enum_val);
        assert_null(node->first_child);
        // traffic light, name = a
        node = sr_node_get_next_sibling(session, node);
        assert_string_equal("traffic_light", node->name);
        assert_null(node->module_name);
        assert_false(node->dflt);
        assert_int_equal(SR_LIST_T, node->type);
        assert_non_null(node->first_child);
        // traffic light, name
        node = sr_node_get_child(session, node);
        assert_string_equal("name", node->name);
        assert_null(node->module_name);
        assert_false(node->dflt);
        assert_int_equal(SR_STRING_T, node->type);
        assert_string_equal("a", node->data.enum_val);
        assert_null(node->first_child);
        // traffic light, color
        node = sr_node_get_next_sibling(session, node);
        assert_string_equal("color", node->name);
        assert_null(node->module_name);
        assert_false(node->dflt);
        assert_int_equal(SR_ENUM_T, node->type);
        assert_string_equal("red", node->data.enum_val);
        assert_null(node->first_child);
        assert_null(node->next);
        // traffic light, name = b
        node = sr_node_get_next_sibling(session, sr_node_get_parent(session, node));
        assert_string_equal("traffic_light", node->name);
        assert_null(node->module_name);
        assert_false(node->dflt);
        assert_int_equal(SR_LIST_T, node->type);
        // traffic light, name
        node = sr_node_get_child(session, node);
        assert_string_equal("name", node->name);
        assert_null(node->module_name);
        assert_false(node->dflt);
        assert_int_equal(SR_STRING_T, node->type);
        assert_string_equal("b", node->data.enum_val);
        assert_null(node->first_child);
        // traffic light, color
        node = sr_node_get_next_sibling(session, node);
        assert_string_equal("color", node->name);
        assert_null(node->module_name);
        assert_false(node->dflt);
        assert_int_equal(SR_ENUM_T, node->type);
        assert_string_equal("orange", node->data.enum_val);
        assert_null(node->first_child);
        assert_null(node->next);
        // traffic light, name = c
        node = sr_node_get_next_sibling(session, sr_node_get_parent(session, node));
        assert_string_equal("traffic_light", node->name);
        assert_null(node->module_name);
        assert_false(node->dflt);
        assert_int_equal(SR_LIST_T, node->type);
        // traffic light, name
        node = sr_node_get_child(session, node);
        assert_string_equal("name", node->name);
        assert_null(node->module_name);
        assert_false(node->dflt);
        assert_int_equal(SR_STRING_T, node->type);
        assert_string_equal("c", node->data.enum_val);
        assert_null(node->first_child);
        // traffic light, color
        node = sr_node_get_next_sibling(session, node);
        assert_string_equal("color", node->name);
        assert_null(node->module_name);
        assert_false(node->dflt);
        assert_int_equal(SR_ENUM_T, node->type);
        assert_string_equal("green", node->data.enum_val);
        assert_null(node->first_child);
        assert_null(node->next);
        // advanced info
        node = sr_node_get_next_sibling(session, sr_node_get_parent(session, node));
        assert_string_equal("advanced_info", node->name);
        assert_null(node->module_name);
        assert_false(node->dflt);
        assert_int_equal(SR_CONTAINER_T, node->type);
        // latitude
        node = sr_node_get_child(session, node);
        assert_string_equal("latitude", node->name);
        assert_null(node->module_name);
        assert_false(node->dflt);
        assert_int_equal(SR_STRING_T, node->type);
        assert_string_equal("48.729885N", node->data.string_val);
        // longitude
        node = sr_node_get_next_sibling(session, node);
        assert_string_equal("longitude", node->name);
        assert_null(node->module_name);
        assert_false(node->dflt);
        assert_int_equal(SR_STRING_T, node->type);
        assert_string_equal("19.137425E", node->data.string_val);
        assert_null(node->next);
        assert_null(node->parent->next);
        // cross road, id=1
        node = sr_node_get_next_sibling(session, sr_node_get_parent(session, sr_node_get_parent(session, node)));
        assert_string_equal("cross_road", node->name);
        assert_null(node->module_name);
        assert_false(node->dflt);
        assert_int_equal(SR_LIST_T, node->type);
        assert_non_null(node->first_child); /* covered by previous chunk */
        // id
        node = sr_node_get_child(session, node);
        assert_string_equal("id", node->name);
        assert_null(node->module_name);
        assert_false(node->dflt);
        assert_int_equal(SR_UINT32_T, node->type);
        assert_int_equal(1, node->data.uint32_val);
        assert_null(node->first_child);
        // status
        node = sr_node_get_next_sibling(session, node);
        assert_string_equal("status", node->name);
        assert_null(node->module_name);
        assert_false(node->dflt);
        assert_int_equal(SR_ENUM_T, node->type);
        assert_string_equal("automatic", node->data.enum_val);
        assert_null(node->first_child);
        // traffic light, name = a
        node = sr_node_get_next_sibling(session, node);
        assert_string_equal("traffic_light", node->name);
        assert_null(node->module_name);
        assert_false(node->dflt);
        assert_int_equal(SR_LIST_T, node->type);
        // traffic light, name
        node = sr_node_get_child(session, node);
        assert_string_equal("name", node->name);
        assert_null(node->module_name);
        assert_false(node->dflt);
        assert_int_equal(SR_STRING_T, node->type);
        assert_string_equal("a", node->data.enum_val);
        assert_null(node->first_child);
        // traffic light, color
        node = sr_node_get_next_sibling(session, node);
        assert_string_equal("color", node->name);
        assert_null(node->module_name);
        assert_false(node->dflt);
        assert_int_equal(SR_ENUM_T, node->type);
        assert_string_equal("orange", node->data.enum_val);
        assert_null(node->first_child);
        assert_null(node->next);
        // traffic light, name = b
        node = sr_node_get_next_sibling(session, sr_node_get_parent(session, node));
        assert_string_equal("traffic_light", node->name);
        assert_null(node->module_name);
        assert_false(node->dflt);
        assert_int_equal(SR_LIST_T, node->type);
        // traffic light, name
        node = sr_node_get_child(session, node);
        assert_string_equal("name", node->name);
        assert_null(node->module_name);
        assert_false(node->dflt);
        assert_int_equal(SR_STRING_T, node->type);
        assert_string_equal("b", node->data.enum_val);
        assert_null(node->first_child);
        // traffic light, color
        node = sr_node_get_next_sibling(session, node);
        assert_string_equal("color", node->name);
        assert_null(node->module_name);
        assert_false(node->dflt);
        assert_int_equal(SR_ENUM_T, node->type);
        assert_string_equal("green", node->data.enum_val);
        assert_null(node->first_child);
        assert_null(node->next);
        // traffic light, name = c
        node = sr_node_get_next_sibling(session, sr_node_get_parent(session, node));
        assert_string_equal("traffic_light", node->name);
        assert_null(node->module_name);
        assert_false(node->dflt);
        assert_int_equal(SR_LIST_T, node->type);
        // traffic light, name
        node = sr_node_get_child(session, node);
        assert_string_equal("name", node->name);
        assert_null(node->module_name);
        assert_false(node->dflt);
        assert_int_equal(SR_STRING_T, node->type);
        assert_string_equal("c", node->data.enum_val);
        assert_null(node->first_child);
        // traffic light, color
        node = sr_node_get_next_sibling(session, node);
        assert_string_equal("color", node->name);
        assert_null(node->module_name);
        assert_false(node->dflt);
        assert_int_equal(SR_ENUM_T, node->type);
        assert_string_equal("red", node->data.enum_val);
        assert_null(node->first_child);
        assert_null(node->next);
        // no advanced info
        assert_null(sr_node_get_next_sibling(session, sr_node_get_parent(session, node)));
        // cross road, id=2
        node = sr_node_get_next_sibling(session, sr_node_get_parent(session, sr_node_get_parent(session, node)));
        assert_string_equal("cross_road", node->name);
        assert_null(node->module_name);
        assert_false(node->dflt);
        assert_int_equal(SR_LIST_T, node->type);
        assert_non_null(node->first_child); /* covered by previous chunk */
        // id
        node = sr_node_get_child(session, node);
        assert_string_equal("id", node->name);
        assert_null(node->module_name);
        assert_false(node->dflt);
        assert_int_equal(SR_UINT32_T, node->type);
        assert_int_equal(2, node->data.uint32_val);
        assert_null(node->first_child);
        // status
        node = sr_node_get_next_sibling(session, node);
        assert_string_equal("status", node->name);
        assert_null(node->module_name);
        assert_false(node->dflt);
        assert_int_equal(SR_ENUM_T, node->type);
        assert_string_equal("automatic", node->data.enum_val);
        assert_null(node->first_child);
        // average wait time
        node = sr_node_get_next_sibling(session, node);
        assert_string_equal("average_wait_time", node->name);
        assert_null(node->module_name);
        assert_false(node->dflt);
        assert_int_equal(SR_UINT32_T, node->type);
        assert_int_equal(15, node->data.uint32_val);
        assert_null(node->first_child);
        // traffic light, name = a
        node = sr_node_get_next_sibling(session, node);
        assert_string_equal("traffic_light", node->name);
        assert_null(node->module_name);
        assert_false(node->dflt);
        assert_int_equal(SR_LIST_T, node->type);
        // traffic light, name
        node = sr_node_get_child(session, node);
        assert_string_equal("name", node->name);
        assert_null(node->module_name);
        assert_false(node->dflt);
        assert_int_equal(SR_STRING_T, node->type);
        assert_string_equal("a", node->data.enum_val);
        assert_null(node->first_child);
        // traffic light, color
        node = sr_node_get_next_sibling(session, node);
        assert_string_equal("color", node->name);
        assert_null(node->module_name);
        assert_false(node->dflt);
        assert_int_equal(SR_ENUM_T, node->type);
        assert_string_equal("green", node->data.enum_val);
        assert_null(node->first_child);
        assert_null(node->next);
        // traffic light, name = b
        node = sr_node_get_next_sibling(session, sr_node_get_parent(session, node));
        assert_string_equal("traffic_light", node->name);
        assert_null(node->module_name);
        assert_false(node->dflt);
        assert_int_equal(SR_LIST_T, node->type);
        // traffic light, name
        node = sr_node_get_child(session, node);
        assert_string_equal("name", node->name);
        assert_null(node->module_name);
        assert_false(node->dflt);
        assert_int_equal(SR_STRING_T, node->type);
        assert_string_equal("b", node->data.enum_val);
        assert_null(node->first_child);
        // traffic light, color
        node = sr_node_get_next_sibling(session, node);
        assert_string_equal("color", node->name);
        assert_null(node->module_name);
        assert_false(node->dflt);
        assert_int_equal(SR_ENUM_T, node->type);
        assert_string_equal("red", node->data.enum_val);
        assert_null(node->first_child);
        assert_null(node->next);
        // traffic light, name = c
        node = sr_node_get_next_sibling(session, sr_node_get_parent(session, node));
        assert_string_equal("traffic_light", node->name);
        assert_null(node->module_name);
        assert_false(node->dflt);
        assert_int_equal(SR_LIST_T, node->type);
        // traffic light, name
        node = sr_node_get_child(session, node);
        assert_string_equal("name", node->name);
        assert_null(node->module_name);
        assert_false(node->dflt);
        assert_int_equal(SR_STRING_T, node->type);
        assert_string_equal("c", node->data.enum_val);
        assert_null(node->first_child);
        // traffic light, color
        node = sr_node_get_next_sibling(session, node);
        assert_string_equal("color", node->name);
        assert_null(node->module_name);
        assert_false(node->dflt);
        assert_int_equal(SR_ENUM_T, node->type);
        assert_string_equal("orange", node->data.enum_val);
        assert_null(node->first_child);
        assert_null(node->next);
        // no advanced info
        assert_null(sr_node_get_next_sibling(session, sr_node_get_parent(session, node)));
        // no more cross roads
        assert_null(sr_node_get_next_sibling(session, sr_node_get_parent(session, sr_node_get_parent(session, node))));
        sr_free_tree(tree);

        /* check xpath that were retrieved */
        if (0 == j) {
            const char *xpath_expected_to_be_loaded [] = {
                "/state-module:traffic_stats",
                "/state-module:traffic_stats/cross_road",
                "/state-module:traffic_stats/cross_road[id='0']/traffic_light",
                "/state-module:traffic_stats/cross_road[id='0']/advanced_info",
                "/state-module:traffic_stats/cross_road[id='1']/traffic_light",
                "/state-module:traffic_stats/cross_road[id='1']/advanced_info",
                "/state-module:traffic_stats/cross_road[id='2']/traffic_light",
                "/state-module:traffic_stats/cross_road[id='2']/advanced_info",
            };
            CHECK_LIST_OF_STRINGS(xpath_retrieved, xpath_expected_to_be_loaded);
        } else {
            const char *xpath_expected_to_be_loaded [] = { /**< complete subtree loaded twice */
                "/state-module:traffic_stats",
                "/state-module:traffic_stats/cross_road",
                "/state-module:traffic_stats/cross_road[id='0']/traffic_light",
                "/state-module:traffic_stats/cross_road[id='0']/advanced_info",
                "/state-module:traffic_stats/cross_road[id='1']/traffic_light",
                "/state-module:traffic_stats/cross_road[id='1']/advanced_info",
                "/state-module:traffic_stats/cross_road[id='2']/traffic_light",
                "/state-module:traffic_stats/cross_road[id='2']/advanced_info",
                "/state-module:traffic_stats",
                "/state-module:traffic_stats/cross_road",
                "/state-module:traffic_stats/cross_road[id='0']/traffic_light",
                "/state-module:traffic_stats/cross_road[id='0']/advanced_info",
                "/state-module:traffic_stats/cross_road[id='1']/traffic_light",
                "/state-module:traffic_stats/cross_road[id='1']/advanced_info",
                "/state-module:traffic_stats/cross_road[id='2']/traffic_light",
                "/state-module:traffic_stats/cross_road[id='2']/advanced_info",
            };
            CHECK_LIST_OF_STRINGS(xpath_retrieved, xpath_expected_to_be_loaded);
        }

        for (size_t i = 0; i < xpath_retrieved->count; i++) {
            free(xpath_retrieved->data[i]);
        }
        xpath_retrieved->count = 0;
    }

    /* cleanup */
    sr_unsubscribe(session, subscription);
    sr_session_stop(session);
    sr_list_cleanup(xpath_retrieved);
}

static void
cl_nested_data_subscription2(void **state)
{
    sr_conn_ctx_t *conn = *state;
    assert_non_null(conn);
    sr_session_ctx_t *session = NULL;
    sr_subscription_ctx_t *subscription = NULL;
    sr_list_t *xpath_retrieved = NULL;
    sr_val_t *values = NULL;
    size_t cnt = 0;
    int rc = SR_ERR_OK;

    rc = sr_list_init(&xpath_retrieved);
    assert_int_equal(rc, SR_ERR_OK);

    /* start session */
    rc = sr_session_start(conn, SR_DS_RUNNING, SR_SESS_DEFAULT, &session);
    assert_int_equal(rc, SR_ERR_OK);

    rc = sr_module_change_subscribe(session, "state-module", cl_whole_module_cb, NULL,
            0, SR_SUBSCR_DEFAULT, &subscription);
    assert_int_equal(rc, SR_ERR_OK);

    /* subscribe data providers */
    rc = sr_dp_get_items_subscribe(session, "/state-module:bus", cl_dp_bus, xpath_retrieved, SR_SUBSCR_CTX_REUSE, &subscription);
    assert_int_equal(rc, SR_ERR_OK);

    rc = sr_dp_get_items_subscribe(session, "/state-module:traffic_stats", cl_dp_traffic_stats, xpath_retrieved, SR_SUBSCR_CTX_REUSE, &subscription);
    assert_int_equal(rc, SR_ERR_OK);

    /* retrieve data */
    rc = sr_get_items(session, "/state-module:traffic_stats/cross_road[id='0']/advanced_info/*", &values, &cnt);
    assert_int_equal(rc, SR_ERR_OK);

    /* check data */
    assert_non_null(values);
    assert_int_equal(2, cnt);

    assert_int_equal(values[0].type, SR_STRING_T);
    assert_string_equal(values[0].xpath, "/state-module:traffic_stats/cross_road[id='0']/advanced_info/latitude");
    assert_string_equal(values[0].data.string_val, "48.729885N");

    assert_int_equal(values[1].type, SR_STRING_T);
    assert_string_equal(values[1].xpath, "/state-module:traffic_stats/cross_road[id='0']/advanced_info/longitude");
    assert_string_equal(values[1].data.string_val, "19.137425E");

    sr_free_values(values, cnt);

    /* check xpath that were retrieved */
    const char *xpath_expected_to_be_loaded [] = {
        "/state-module:traffic_stats",
        "/state-module:traffic_stats/cross_road",
        "/state-module:traffic_stats/cross_road[id='0']/traffic_light",
        "/state-module:traffic_stats/cross_road[id='0']/advanced_info",
        "/state-module:traffic_stats/cross_road[id='1']/traffic_light",
        "/state-module:traffic_stats/cross_road[id='1']/advanced_info",
        "/state-module:traffic_stats/cross_road[id='2']/traffic_light",
        "/state-module:traffic_stats/cross_road[id='2']/advanced_info",
    };
    CHECK_LIST_OF_STRINGS(xpath_retrieved, xpath_expected_to_be_loaded);

    /* cleanup */
    sr_unsubscribe(session, subscription);
    sr_session_stop(session);

    for (size_t i = 0; i < xpath_retrieved->count; i++) {
        free(xpath_retrieved->data[i]);
    }
    sr_list_cleanup(xpath_retrieved);
}

static void
cl_nested_data_subscription2_tree(void **state)
{
    sr_conn_ctx_t *conn = *state;
    assert_non_null(conn);
    sr_session_ctx_t *session = NULL;
    sr_subscription_ctx_t *subscription = NULL;
    sr_list_t *xpath_retrieved = NULL;
    sr_node_t *tree = NULL, *node = NULL;
    int rc = SR_ERR_OK;

    rc = sr_list_init(&xpath_retrieved);
    assert_int_equal(rc, SR_ERR_OK);

    /* start session */
    rc = sr_session_start(conn, SR_DS_RUNNING, SR_SESS_DEFAULT, &session);
    assert_int_equal(rc, SR_ERR_OK);

    rc = sr_module_change_subscribe(session, "state-module", cl_whole_module_cb, NULL,
            0, SR_SUBSCR_DEFAULT, &subscription);
    assert_int_equal(rc, SR_ERR_OK);

    /* subscribe data providers */
    rc = sr_dp_get_items_subscribe(session, "/state-module:bus", cl_dp_bus, xpath_retrieved, SR_SUBSCR_CTX_REUSE, &subscription);
    assert_int_equal(rc, SR_ERR_OK);

    rc = sr_dp_get_items_subscribe(session, "/state-module:traffic_stats", cl_dp_traffic_stats, xpath_retrieved, SR_SUBSCR_CTX_REUSE, &subscription);
    assert_int_equal(rc, SR_ERR_OK);

    for (int j = 0; j < 2; ++j) {
        /* retrieve data */
        rc = sr_get_subtree(session, "/state-module:traffic_stats/cross_road[id='0']/advanced_info",
                0 == j ? 0 : SR_GET_SUBTREE_ITERATIVE, &tree);
        assert_int_equal(rc, SR_ERR_OK);

        /* check data */
        assert_non_null(tree);
        // advanced info
        node = tree;
        assert_string_equal("advanced_info", node->name);
        assert_string_equal("state-module", node->module_name);
        assert_false(node->dflt);
        assert_int_equal(SR_CONTAINER_T, node->type);
        assert_non_null(node->first_child);
        // latitude
        node = sr_node_get_child(session, node);
        assert_string_equal("latitude", node->name);
        assert_null(node->module_name);
        assert_false(node->dflt);
        assert_int_equal(SR_STRING_T, node->type);
        assert_string_equal("48.729885N", node->data.string_val);
        assert_non_null(node->next);
        // longitude
        node = sr_node_get_next_sibling(session, node);
        assert_string_equal("longitude", node->name);
        assert_null(node->module_name);
        assert_false(node->dflt);
        assert_int_equal(SR_STRING_T, node->type);
        assert_string_equal("19.137425E", node->data.string_val);
        assert_null(node->next);
        assert_null(node->parent->next);

        sr_free_tree(tree);

        /* check xpath that were retrieved */
        const char *xpath_expected_to_be_loaded [] = {
            "/state-module:traffic_stats",
            "/state-module:traffic_stats/cross_road",
            "/state-module:traffic_stats/cross_road[id='0']/traffic_light",
            "/state-module:traffic_stats/cross_road[id='0']/advanced_info",
            "/state-module:traffic_stats/cross_road[id='1']/traffic_light",
            "/state-module:traffic_stats/cross_road[id='1']/advanced_info",
            "/state-module:traffic_stats/cross_road[id='2']/traffic_light",
            "/state-module:traffic_stats/cross_road[id='2']/advanced_info",
        };
        CHECK_LIST_OF_STRINGS(xpath_retrieved, xpath_expected_to_be_loaded);

        for (size_t i = 0; i < xpath_retrieved->count; i++) {
            free(xpath_retrieved->data[i]);
        }
        xpath_retrieved->count = 0;
    }

    /* cleanup */
    sr_unsubscribe(session, subscription);
    sr_session_stop(session);
    sr_list_cleanup(xpath_retrieved);
}

static void
cl_all_state_data(void **state)
{
    sr_conn_ctx_t *conn = *state;
    assert_non_null(conn);
    sr_session_ctx_t *session = NULL;
    sr_subscription_ctx_t *subscription = NULL;
    sr_list_t *xpath_retrieved = NULL;
    sr_val_t *values = NULL;
    size_t cnt = 0;
    int rc = SR_ERR_OK;

    rc = sr_list_init(&xpath_retrieved);
    assert_int_equal(rc, SR_ERR_OK);

    /* start session */
    rc = sr_session_start(conn, SR_DS_RUNNING, SR_SESS_DEFAULT, &session);
    assert_int_equal(rc, SR_ERR_OK);

    rc = sr_module_change_subscribe(session, "state-module", cl_whole_module_cb, NULL,
            0, SR_SUBSCR_DEFAULT, &subscription);
    assert_int_equal(rc, SR_ERR_OK);

    /* subscribe data providers */
    rc = sr_dp_get_items_subscribe(session, "/state-module:bus", cl_dp_bus, xpath_retrieved, SR_SUBSCR_CTX_REUSE, &subscription);
    assert_int_equal(rc, SR_ERR_OK);

    rc = sr_dp_get_items_subscribe(session, "/state-module:traffic_stats", cl_dp_traffic_stats, xpath_retrieved, SR_SUBSCR_CTX_REUSE, &subscription);
    assert_int_equal(rc, SR_ERR_OK);

    /* retrieve data */
    rc = sr_get_items(session, "/state-module:*//*", &values, &cnt);
    assert_int_equal(rc, SR_ERR_OK);

    /* check data */
    assert_non_null(values);
    assert_int_equal(44, cnt);

    sr_free_values(values, cnt);

    /* check xpath that were retrieved */
    const char *xpath_expected_to_be_loaded [] = {
        "/state-module:bus/gps_located",
        "/state-module:bus/distance_travelled",
        "/state-module:traffic_stats",
        "/state-module:traffic_stats/cross_road",
        "/state-module:traffic_stats/cross_road[id='0']/traffic_light",
        "/state-module:traffic_stats/cross_road[id='0']/advanced_info",
        "/state-module:traffic_stats/cross_road[id='1']/traffic_light",
        "/state-module:traffic_stats/cross_road[id='1']/advanced_info",
        "/state-module:traffic_stats/cross_road[id='2']/traffic_light",
        "/state-module:traffic_stats/cross_road[id='2']/advanced_info",
    };
    size_t expected_xp_cnt = sizeof(xpath_expected_to_be_loaded) / sizeof(*xpath_expected_to_be_loaded);
    assert_int_equal(expected_xp_cnt, xpath_retrieved->count);

    for (size_t i = 0; i < expected_xp_cnt; i++) {
        bool match = false;
        for (size_t j = 0; xpath_retrieved->count; j++) {
            if (0 == strcmp(xpath_expected_to_be_loaded[i], (char *) xpath_retrieved->data[j])) {
                match = true;
                break;
            }
        }
        if (!match) {
            /* assert xpath that can not be found */
            assert_string_equal("", xpath_expected_to_be_loaded[i]);
        }
    }

    /* cleanup */
    sr_unsubscribe(session, subscription);
    sr_session_stop(session);

    for (size_t i = 0; i < xpath_retrieved->count; i++) {
        free(xpath_retrieved->data[i]);
    }
    sr_list_cleanup(xpath_retrieved);
}

int
main()
{
    const struct CMUnitTest tests[] = {
        cmocka_unit_test_setup_teardown(cl_exact_match_subscription, sysrepo_setup, sysrepo_teardown),
        cmocka_unit_test_setup_teardown(cl_exact_match_subscription_tree, sysrepo_setup, sysrepo_teardown),
        cmocka_unit_test_setup_teardown(cl_parent_subscription, sysrepo_setup, sysrepo_teardown),
        cmocka_unit_test_setup_teardown(cl_parent_subscription_tree, sysrepo_setup, sysrepo_teardown),
        cmocka_unit_test_setup_teardown(cl_partialy_covered_by_subscription, sysrepo_setup, sysrepo_teardown),
        cmocka_unit_test_setup_teardown(cl_partialy_covered_by_subscription_tree, sysrepo_setup, sysrepo_teardown),
        cmocka_unit_test_setup_teardown(cl_missing_subscription, sysrepo_setup, sysrepo_teardown),
        cmocka_unit_test_setup_teardown(cl_missing_subscription_tree, sysrepo_setup, sysrepo_teardown),
        cmocka_unit_test_setup_teardown(cl_incorrect_data_subscription, sysrepo_setup, sysrepo_teardown),
        cmocka_unit_test_setup_teardown(cl_incorrect_data_subscription_tree, sysrepo_setup, sysrepo_teardown),
        cmocka_unit_test_setup_teardown(cl_dp_neg_subscription, sysrepo_setup, sysrepo_teardown),
        cmocka_unit_test_setup_teardown(cl_nested_data_subscription, sysrepo_setup, sysrepo_teardown),
        cmocka_unit_test_setup_teardown(cl_nested_data_subscription_tree, sysrepo_setup, sysrepo_teardown),
        cmocka_unit_test_setup_teardown(cl_nested_data_subscription2, sysrepo_setup, sysrepo_teardown),
        cmocka_unit_test_setup_teardown(cl_nested_data_subscription2_tree, sysrepo_setup, sysrepo_teardown),
        cmocka_unit_test_setup_teardown(cl_all_state_data, sysrepo_setup, sysrepo_teardown),
    };

    return cmocka_run_group_tests(tests, NULL, NULL);
}<|MERGE_RESOLUTION|>--- conflicted
+++ resolved
@@ -441,7 +441,6 @@
     rc = sr_dp_get_items_subscribe(session, "/state-module:bus", cl_dp_bus, xpath_retrieved, SR_SUBSCR_CTX_REUSE, &subscription);
     assert_int_equal(rc, SR_ERR_OK);
 
-<<<<<<< HEAD
     for (int j = 0; j < 2; ++j) {
         /* retrieve data using the tree API */
         rc = sr_get_subtree(session, "/state-module:bus", 0 == j ? 0 : SR_GET_SUBTREE_ITERATIVE, &tree);
@@ -453,46 +452,45 @@
         assert_string_equal("state-module", tree->module_name);
         assert_false(tree->dflt);
         assert_int_equal(SR_CONTAINER_T, tree->type);
-        // gps located
         node = sr_node_get_child(session, tree);
         assert_non_null(node);
-=======
-    /* retrieve data using the tree API */
-    rc = sr_get_subtree(session, "/state-module:bus", 0, &tree);
-    assert_int_equal(rc, SR_ERR_OK);
-
-    /* check data */
-    assert_non_null(tree);
-    assert_string_equal("bus", tree->name);
-    assert_string_equal("state-module", tree->module_name);
-    assert_false(tree->dflt);
-    assert_int_equal(SR_CONTAINER_T, tree->type);
-    node = tree->first_child;
-    assert_non_null(node);
-    if (0 == strcmp("gps_located", node->name)) {
-        // gps located
->>>>>>> 530dfec0
-        assert_string_equal("gps_located", node->name);
-        assert_null(node->module_name);
-        assert_false(node->dflt);
-        assert_int_equal(SR_BOOL_T, node->type);
-        assert_false(node->data.bool_val);
-        assert_null(node->first_child);
-        // distance travelled
-<<<<<<< HEAD
-        node = sr_node_get_next_sibling(session, node);
-=======
-        node = node->next;
->>>>>>> 530dfec0
-        assert_non_null(node);
-        assert_string_equal("distance_travelled", node->name);
-        assert_null(node->module_name);
-        assert_false(node->dflt);
-        assert_int_equal(SR_UINT32_T, node->type);
-        assert_int_equal(999, node->data.uint32_val);
-<<<<<<< HEAD
-        assert_null(node->first_child);
-        assert_null(node->next);
+        if (0 == strcmp("gps_located", node->name)) {
+            // gps located
+            assert_string_equal("gps_located", node->name);
+            assert_null(node->module_name);
+            assert_false(node->dflt);
+            assert_int_equal(SR_BOOL_T, node->type);
+            assert_false(node->data.bool_val);
+            assert_null(node->first_child);
+            // distance travelled
+            node = sr_node_get_next_sibling(session, node);
+            assert_non_null(node);
+            assert_string_equal("distance_travelled", node->name);
+            assert_null(node->module_name);
+            assert_false(node->dflt);
+            assert_int_equal(SR_UINT32_T, node->type);
+            assert_int_equal(999, node->data.uint32_val);
+            assert_null(node->first_child);
+            assert_null(node->next);
+        } else {
+            // distance travelled
+            assert_string_equal("distance_travelled", node->name);
+            assert_null(node->module_name);
+            assert_false(node->dflt);
+            assert_int_equal(SR_UINT32_T, node->type);
+            assert_int_equal(999, node->data.uint32_val);
+            assert_null(node->first_child);
+            // gps located
+            node = sr_node_get_next_sibling(session, node);
+            assert_non_null(node);
+            assert_string_equal("gps_located", node->name);
+            assert_null(node->module_name);
+            assert_false(node->dflt);
+            assert_int_equal(SR_BOOL_T, node->type);
+            assert_false(node->data.bool_val);
+            assert_null(node->first_child);
+            assert_null(node->next);
+        }
 
         sr_free_tree(tree);
 
@@ -508,37 +506,6 @@
         }
         xpath_retrieved->count = 0;
     }
-=======
-    } else {
-        // distance_travelled
-        assert_string_equal("distance_travelled", node->name);
-        assert_null(node->module_name);
-        assert_false(node->dflt);
-        assert_int_equal(SR_UINT32_T, node->type);
-        assert_int_equal(999, node->data.uint32_val);
-        assert_null(node->first_child);
-
-        // gps_located
-        node = node->next;
-        assert_non_null(node);
-        assert_string_equal("gps_located", node->name);
-        assert_null(node->module_name);
-        assert_false(node->dflt);
-        assert_int_equal(SR_BOOL_T, node->type);
-        assert_false(node->data.bool_val);
-    }
-    assert_null(node->first_child);
-    assert_null(node->next);
-
-    sr_free_tree(tree);
-
-    /* check xpath that were retrieved */
-    const char *xpath_expected_to_be_loaded [] = {
-        "/state-module:bus/gps_located",
-        "/state-module:bus/distance_travelled"
-    };
-    CHECK_LIST_OF_STRINGS(xpath_retrieved, xpath_expected_to_be_loaded);
->>>>>>> 530dfec0
 
     /* cleanup */
     sr_list_cleanup(xpath_retrieved);
