/**
 * @file sr_utils.c
 * @author Rastislav Szabo <raszabo@cisco.com>, Lukas Macko <lmacko@cisco.com>,
 *         Milan Lenco <milan.lenco@pantheon.tech>
 * @brief Sysrepo utility functions.
 *
 * @copyright
 * Copyright 2016 Cisco Systems, Inc.
 *
 * Licensed under the Apache License, Version 2.0 (the "License");
 * you may not use this file except in compliance with the License.
 * You may obtain a copy of the License at
 *
 *    http://www.apache.org/licenses/LICENSE-2.0
 *
 * Unless required by applicable law or agreed to in writing, software
 * distributed under the License is distributed on an "AS IS" BASIS,
 * WITHOUT WARRANTIES OR CONDITIONS OF ANY KIND, either express or implied.
 * See the License for the specific language governing permissions and
 * limitations under the License.
 */

#include <sys/types.h>
#include <sys/socket.h>
#include <unistd.h>
#include <arpa/inet.h>
#include <inttypes.h>
#include <fcntl.h>
#include <ctype.h>
#include <signal.h>
#include <libyang/libyang.h>

#include "sr_common.h"
#include "sr_utils.h"

#include "data_manager.h"

/* used for sr_buff_to_uint32 and sr_uint32_to_buff conversions */
typedef union {
   uint32_t value;
   uint8_t data[sizeof(uint32_t)];
} uint32_value_t;

uint32_t
sr_buff_to_uint32(uint8_t *buff)
{
    uint32_value_t val = { 0, };

    if (NULL == buff) {
        return 0;
    }
    memcpy(val.data, buff, sizeof(uint32_t));
    return ntohl(val.value);
}

void
sr_uint32_to_buff(uint32_t number, uint8_t *buff)
{
    uint32_value_t val = { 0, };

    if (NULL != buff) {
        val.value = htonl(number);
        memcpy(buff, val.data, sizeof(uint32_t));
    }
}

int
sr_str_ends_with(const char *str, const char *suffix)
{
    CHECK_NULL_ARG2(str, suffix);

    size_t str_len = strlen(str);
    size_t suffix_len = strlen(suffix);
    if (suffix_len >  str_len){
        return 0;
    }
    return strncmp(str + str_len - suffix_len, suffix, suffix_len) == 0;
}

int
sr_str_join(const char *str1, const char *str2, char **result)
{
    CHECK_NULL_ARG3(str1, str2, result);
    char *res = NULL;
    size_t l1 = strlen(str1);
    size_t l2 = strlen(str2);
    res = calloc(l1 + l2 + 1, sizeof(*res));
    CHECK_NULL_NOMEM_RETURN(res);
    strcpy(res, str1);
    strcpy(res + l1, str2);
    *result = res;
    return SR_ERR_OK;
}

void
sr_str_trim(char *str) {
    if (NULL == str) {
        return;
    }

    char *ptr = str;
    size_t len = strlen(str);
    if (0 == len) {
        return;
    }

    while(isspace(ptr[len - 1])) ptr[--len] = 0;
    while(*ptr && isspace(*ptr)) ++ptr, --len;

    memmove(str, ptr, len + 1);
}

int
sr_copy_first_ns(const char *xpath, char **namespace)
{
    CHECK_NULL_ARG2(xpath, namespace);

    char *colon_pos = strchr(xpath, ':');
    if (xpath[0] != '/' || NULL == colon_pos) {
        return SR_ERR_INVAL_ARG;
    }
    *namespace = strndup(xpath + 1, (colon_pos - xpath -1));
    CHECK_NULL_NOMEM_RETURN(*namespace);
    return SR_ERR_OK;
}

int
sr_cmp_first_ns(const char *xpath, const char *ns)
{
    size_t cmp_len = 0;

    if (NULL == xpath || xpath[0] != '/') {
        xpath = "";
    }
    else {
        char *colon_pos = strchr(xpath, ':');
        if (NULL != colon_pos) {
            cmp_len = colon_pos - xpath -1;
            xpath++; /* skip leading slash */
        }
    }

    if (NULL == ns) {
        ns = "";
    }

    return strncmp(xpath, ns, cmp_len);

}

int
sr_get_lock_data_file_name(const char *data_search_dir, const char *module_name,
        const sr_datastore_t ds, char **file_name)
{
    CHECK_NULL_ARG3(data_search_dir, module_name, file_name);
    char *tmp = NULL;
    int rc = sr_get_data_file_name(data_search_dir, module_name, ds, &tmp);
    if (SR_ERR_OK == rc){
        rc = sr_str_join(tmp, SR_LOCK_FILE_EXT, file_name);
        free(tmp);
    }
    return rc;
}

int
sr_get_persist_data_file_name(const char *data_search_dir, const char *module_name, char **file_name)
{
    CHECK_NULL_ARG2(module_name, file_name);
    char *tmp = NULL;
    int rc = sr_str_join(data_search_dir, module_name, &tmp);
    if (SR_ERR_OK == rc) {
        rc = sr_str_join(tmp, SR_PERSIST_FILE_EXT, file_name);
        free(tmp);
        return rc;
    }
    return SR_ERR_NOMEM;
}

int
sr_get_data_file_name(const char *data_search_dir, const char *module_name, const sr_datastore_t ds, char **file_name)
{
    CHECK_NULL_ARG2(module_name, file_name);
    char *tmp = NULL;
    int rc = sr_str_join(data_search_dir, module_name, &tmp);
    if (SR_ERR_OK == rc) {
        char *suffix = NULL;
        switch (ds) {
        case SR_DS_CANDIDATE:
            suffix = SR_CANDIDATE_FILE_EXT;
            break;
        case SR_DS_RUNNING:
            suffix = SR_RUNNING_FILE_EXT;
            break;
        case SR_DS_STARTUP:
            /* fall through */
        default:
            suffix = SR_STARTUP_FILE_EXT;
        }
        rc = sr_str_join(tmp, suffix, file_name);
        free(tmp);
        return rc;
    }
    return SR_ERR_NOMEM;
}

int
sr_get_schema_file_name(const char *schema_search_dir, const char *module_name,
        const char *rev_date, bool yang_format, char **file_name)
{
    CHECK_NULL_ARG2(module_name, file_name);
    char *tmp = NULL, *tmp2 = NULL;
    int rc = sr_str_join(schema_search_dir, module_name, &tmp);
    if (NULL != rev_date) {
        if (SR_ERR_OK != rc) {
            return rc;
        }
        rc = sr_str_join(tmp, "@", &tmp2);
        if (SR_ERR_OK != rc) {
            free(tmp);
            return rc;
        }
        free(tmp);
        tmp = NULL;
        rc = sr_str_join(tmp2, rev_date, &tmp);
        free(tmp2);
    }
    if (SR_ERR_OK == rc) {
        rc = sr_str_join(tmp, yang_format ? SR_SCHEMA_YANG_FILE_EXT : SR_SCHEMA_YIN_FILE_EXT, file_name);
        free(tmp);
        return rc;
    }
    free(tmp);
    return SR_ERR_NOMEM;
}

static int
sr_lock_fd_internal(int fd, bool lock, bool write, bool wait)
{
    int ret = -1;
    struct flock fl = { 0, };

    if (lock) {
        /* lock */
        fl.l_type = write ? F_WRLCK : F_RDLCK;
    } else {
        /* unlock */
        fl.l_type = F_UNLCK;
    }
    fl.l_whence = SEEK_SET; /* from the beginning */
    fl.l_start = 0;         /* with offset 0*/
    fl.l_len = 0;           /* to EOF */
    fl.l_pid = getpid();

    /* set the lock, waiting if requested and necessary */
    ret = fcntl(fd, wait ? F_SETLKW : F_SETLK, &fl);

    if (-1 == ret) {
        SR_LOG_WRN("Unable to acquire the lock on fd %d: %s", fd, sr_strerror_safe(errno));
        if (!wait && (EAGAIN == errno || EACCES == errno)) {
            /* already locked by someone else */
            return SR_ERR_LOCKED;
        } else {
            return SR_ERR_INTERNAL;
        }
    }

    return SR_ERR_OK;
}

int
sr_lock_fd(int fd, bool write, bool wait)
{
    return sr_lock_fd_internal(fd, true, write, wait);
}

int
sr_unlock_fd(int fd)
{
    return sr_lock_fd_internal(fd, false, false, false);
}

int
sr_fd_set_nonblock(int fd)
{
    int flags = 0, rc = 0;

    flags = fcntl(fd, F_GETFL, 0);
    if (-1 == flags) {
        SR_LOG_WRN("Socket fcntl error (skipped): %s", sr_strerror_safe(errno));
        flags = 0;
    }
    rc = fcntl(fd, F_SETFL, flags | O_NONBLOCK);
    if (-1 == rc) {
        SR_LOG_ERR("Socket fcntl error: %s", sr_strerror_safe(errno));
        return SR_ERR_INTERNAL;
    }

    return SR_ERR_OK;
}

/*
 * An attempt for portable sr_get_peer_eid implementation
 */
#if !defined(HAVE_GETPEEREID)

#if defined(SO_PEERCRED)

#if !defined(__USE_GNU)
/* struct ucred is ifdefined behind __USE_GNU, but __USE_GNU is not defined */
struct ucred {
    pid_t pid;    /* process ID of the sending process */
    uid_t uid;    /* user ID of the sending process */
    gid_t gid;    /* group ID of the sending process */
};
#endif /* !defined(__USE_GNU) */

int
sr_get_peer_eid(int fd, uid_t *uid, gid_t *gid)
{
    struct ucred cred = { 0, };
    socklen_t len = sizeof(cred);

    CHECK_NULL_ARG2(uid, gid);

    if (-1 == getsockopt(fd, SOL_SOCKET, SO_PEERCRED, &cred, &len)) {
        SR_LOG_ERR("Cannot retrieve credentials of the UNIX-domain peer: %s", sr_strerror_safe(errno));
        return SR_ERR_INTERNAL;
    }
    *uid = cred.uid;
    *gid = cred.gid;

    return SR_ERR_OK;
}

#elif defined(HAVE_GETPEERUCRED)

#if defined(HAVE_UCRED_H)
#include <ucred.h>
#endif /* defined(HAVE_UCRED_H) */

int
sr_get_peer_eid(int fd, uid_t *uid, gid_t *gid)
{
    ucred_t *ucred = NULL;

    CHECK_NULL_ARG2(uid, gid);

    if (-1 == getpeerucred(fd, &ucred)) {
        SR_LOG_ERR("Cannot retrieve credentials of the UNIX-domain peer: %s", sr_strerror_safe(errno));
        return SR_ERR_INTERNAL;
    }
    if (-1 == (*uid = ucred_geteuid(ucred))) {
        ucred_free(ucred);
        return SR_ERR_INTERNAL;
    }
    if (-1 == (*gid = ucred_getegid(ucred))) {
        ucred_free(ucred);
        return SR_ERR_INTERNAL;
    }

    ucred_free(ucred);
    return SR_ERR_OK;
}

#endif /* defined(SO_PEERCRED) */

#elif defined(HAVE_GETPEEREID)

int
sr_get_peer_eid(int fd, uid_t *uid, gid_t *gid)
{
    int ret = 0;

    CHECK_NULL_ARG2(uid, gid);

    ret = getpeereid(fd, uid, gid);
    if (-1 == ret) {
        SR_LOG_ERR("Cannot retrieve credentials of the UNIX-domain peer: %s", sr_strerror_safe(errno));
        return SR_ERR_INTERNAL;
    } else {
        return SR_ERR_OK;
    }
}

#endif /* !defined(HAVE_GETPEEREID) */

int
sr_save_data_tree_file(const char *file_name, const struct lyd_node *data_tree)
{
    CHECK_NULL_ARG2(file_name, data_tree);
    int ret = 0;
    int rc = SR_ERR_OK;

    FILE *f = fopen(file_name, "w");
    if (NULL == f){
        SR_LOG_ERR("Failed to open file %s", file_name);
        return SR_ERR_IO;
    }
    ret = lockf(fileno(f), F_LOCK, 0);
    CHECK_ZERO_LOG_GOTO(ret, rc, SR_ERR_IO, cleanup, "Failed to lock the file %s", file_name);

    ret = lyd_print_file(f, data_tree, LYD_XML, LYP_WITHSIBLINGS | LYP_FORMAT);
    CHECK_ZERO_LOG_GOTO(ret, rc, SR_ERR_INTERNAL, cleanup, "Failed to write output into %s", file_name);

cleanup:
    fclose(f);
    return rc;
}

struct lyd_node*
sr_dup_datatree(struct lyd_node *root) {
    struct lyd_node *dup = NULL, *s = NULL, *n = NULL;

    struct lyd_node *next = NULL;
    /* loop through top-level nodes*/
    while (NULL != root) {
        next = root->next;

        n = lyd_dup(root, 1);
        /*set output node*/
        if (NULL == dup){
            dup = n;
        }

        if (NULL == s){
            s = n;
        }
        else if (0 != lyd_insert_after(s, n)){
            SR_LOG_ERR_MSG("Memory allocation failed");
            lyd_free_withsiblings(dup);
            return NULL;
        }
        /* last appended sibling*/
        s = n;

        root = next;
    }
    return dup;
}

int
sr_lyd_unlink(dm_data_info_t *data_info, struct lyd_node *node)
{
    CHECK_NULL_ARG2(data_info, node);
    if (node == data_info->node){
        data_info->node = node->next;
    }
    if (0 != lyd_unlink(node)){
        SR_LOG_ERR_MSG("Node unlink failed");
        return SR_ERR_INTERNAL;
    }
    return SR_ERR_OK;
}

int
sr_lyd_insert_before(dm_data_info_t *data_info, struct lyd_node *sibling, struct lyd_node *node)
{
    CHECK_NULL_ARG3(data_info, sibling, node);

    int rc = lyd_insert_before(sibling, node);
    if (data_info->node == sibling) {
        data_info->node = node;
    }

    return rc;
}

int
sr_lyd_insert_after(dm_data_info_t *data_info, struct lyd_node *sibling, struct lyd_node *node)
{
    CHECK_NULL_ARG3(data_info, sibling, node);

    int rc = lyd_insert_after(sibling, node);
    if (data_info->node == node) {
        data_info->node = sibling;
    }

    return rc;
}

sr_type_t
sr_libyang_leaf_get_type(const struct lyd_node_leaf_list *leaf)
{
    const struct lyd_node *leafref = NULL;
    switch(leaf->value_type){
        case LY_TYPE_BINARY:
            return SR_BINARY_T;
        case LY_TYPE_BITS:
            return SR_BITS_T;
        case LY_TYPE_BOOL:
            return SR_BOOL_T;
        case LY_TYPE_DEC64:
            return SR_DECIMAL64_T;
        case LY_TYPE_EMPTY:
            return SR_LEAF_EMPTY_T;
        case LY_TYPE_ENUM:
            return SR_ENUM_T;
        case LY_TYPE_IDENT:
            return SR_IDENTITYREF_T;
        case LY_TYPE_INST:
            return SR_INSTANCEID_T;
        case LY_TYPE_LEAFREF:
            leafref = leaf->value.leafref;
            if (NULL != leafref && ((LYS_LEAF | LYS_LEAFLIST) & leafref->schema->nodetype)) {
                return sr_libyang_leaf_get_type((const struct lyd_node_leaf_list *)leafref);
            }
            return SR_UNKNOWN_T;
        case LY_TYPE_STRING:
            return SR_STRING_T;
        case LY_TYPE_UNION:
            return SR_UNION_T;
        case LY_TYPE_INT8:
            return SR_INT8_T;
        case LY_TYPE_UINT8:
            return SR_UINT8_T;
        case LY_TYPE_INT16:
            return SR_INT16_T;
        case LY_TYPE_UINT16:
            return SR_UINT16_T;
        case LY_TYPE_INT32:
            return SR_INT32_T;
        case LY_TYPE_UINT32:
            return SR_UINT32_T;
        case LY_TYPE_INT64:
            return SR_INT64_T;
        case LY_TYPE_UINT64:
            return SR_UINT64_T;
        default:
            return SR_UNKNOWN_T;
            //LY_DERIVED
        }
}

/**
 * Functions copies the bits into string
 * @param [in] leaf - data tree node from the bits will be copied
 * @param [out] dest - space separated set bit field
 * @return Error code (SR_ERR_OK on success)
 */
static int
sr_libyang_leaf_copy_bits(const struct lyd_node_leaf_list *leaf, char **dest)
{
    CHECK_NULL_ARG3(leaf, dest, leaf->schema);

    struct lys_node_leaf *sch = (struct lys_node_leaf *) leaf->schema;
    char *bits_str = NULL;
    int bits_count = sch->type.info.bits.count;
    struct lys_type_bit **bits = leaf->value.bit;

    size_t length = 1; /* terminating NULL byte*/
    for (int i = 0; i < bits_count; i++) {
        if (NULL != bits[i] && NULL != bits[i]->name) {
            length += strlen(bits[i]->name);
            length++; /*space after bit*/
        }
    }
    bits_str = calloc(length, sizeof(*bits_str));
    if (NULL == bits_str) {
        SR_LOG_ERR_MSG("Memory allocation failed");
        return SR_ERR_NOMEM;
    }
    size_t offset = 0;
    for (int i = 0; i < bits_count; i++) {
        if (NULL != bits[i] && NULL != bits[i]->name) {
            strcpy(bits_str + offset, bits[i]->name);
            offset += strlen(bits[i]->name);
            bits_str[offset] = ' ';
            offset++;
        }
    }
    if (0 != offset) {
        bits_str[offset - 1] = '\0';
    }

    *dest = bits_str;
    return SR_ERR_OK;
}


int
sr_libyang_leaf_copy_value(const struct lyd_node_leaf_list *leaf, sr_val_t *value)
{
    CHECK_NULL_ARG2(leaf, value);
    int rc = SR_ERR_OK;
    struct lys_node_leaf *leaf_schema = NULL;
    const struct lyd_node *leafref = NULL;
    LY_DATA_TYPE type = leaf->value_type;
    if (NULL == leaf->schema || NULL == leaf->schema->name) {
        SR_LOG_ERR_MSG("Missing schema information");
        return SR_ERR_INTERNAL;
    }

    switch (type) {
    case LY_TYPE_BINARY:
        if (NULL == leaf->value.binary) {
            SR_LOG_ERR("Binary data in leaf '%s' is NULL", leaf->schema->name);
            return SR_ERR_INTERNAL;
        }
        value->data.binary_val = strdup(leaf->value.binary);
        if (NULL == value->data.binary_val) {
            SR_LOG_ERR("Copy value failed for leaf '%s' of type 'binary'", leaf->schema->name);
            return SR_ERR_INTERNAL;
        }
        return SR_ERR_OK;
    case LY_TYPE_BITS:
        if (NULL == leaf->value.bit) {
            SR_LOG_ERR("Missing schema information for node '%s'", leaf->schema->name);
        }
        rc = sr_libyang_leaf_copy_bits(leaf, &(value->data.bits_val));
        if (SR_ERR_OK != rc) {
            SR_LOG_ERR("Copy value failed for leaf '%s' of type 'bits'", leaf->schema->name);
        }
        return rc;
    case LY_TYPE_BOOL:
        value->data.bool_val = leaf->value.bln;
        return SR_ERR_OK;
    case LY_TYPE_DEC64:
        value->data.decimal64_val = (double) leaf->value.dec64;
        leaf_schema = (struct lys_node_leaf *) leaf->schema;
        for (size_t i = 0; i < leaf_schema->type.info.dec64.dig; i++) {
            /* shift decimal point*/
            value->data.decimal64_val *= 0.1;
        }
        return SR_ERR_OK;
    case LY_TYPE_EMPTY:
        return SR_ERR_OK;
    case LY_TYPE_ENUM:
        if (NULL == leaf->value.enm || NULL == leaf->value.enm->name) {
            SR_LOG_ERR("Missing schema information for node '%s'", leaf->schema->name);
            return SR_ERR_INTERNAL;
        }
        value->data.enum_val = strdup(leaf->value.enm->name);
        if (NULL == value->data.enum_val) {
            SR_LOG_ERR("Copy value failed for leaf '%s' of type 'enum'", leaf->schema->name);
            return SR_ERR_INTERNAL;
        }
        return SR_ERR_OK;
    case LY_TYPE_IDENT:
        if (NULL == leaf->value.ident->name) {
            SR_LOG_ERR("Identity ref in leaf '%s' is NULL", leaf->schema->name);
            return SR_ERR_INTERNAL;
        }
        value->data.identityref_val = strdup(leaf->value.ident->name);
        if (NULL == value->data.identityref_val) {
            SR_LOG_ERR("Copy value failed for leaf '%s' of type 'identityref'", leaf->schema->name);
            return SR_ERR_INTERNAL;
        }
        return SR_ERR_OK;
    case LY_TYPE_INST:
        /* NOT IMPLEMENTED yet*/
        if (NULL != leaf->schema && NULL != leaf->schema->name) {
            SR_LOG_ERR("Copy value failed for leaf '%s'", leaf->schema->name);
        }
        return SR_ERR_INTERNAL;
    case LY_TYPE_LEAFREF:
        leafref = leaf->value.leafref;
        if (NULL != leafref && ((LYS_LEAF | LYS_LEAFLIST) & leafref->schema->nodetype)) {
            return sr_libyang_leaf_copy_value((const struct lyd_node_leaf_list *)leafref, value);
        }
        return SR_ERR_OK;
    case LY_TYPE_STRING:
        if (NULL != leaf->value.string) {
            value->data.string_val = strdup(leaf->value.string);
            if (NULL == value->data.string_val) {
                SR_LOG_ERR_MSG("String duplication failed");
                return SR_ERR_NOMEM;
            }
        }
        return SR_ERR_OK;
    case LY_TYPE_UNION:
        /* Copy of selected union type should be called instead */
        SR_LOG_ERR("Can not copy value of union '%s'", leaf->schema->name);
        return SR_ERR_INTERNAL;
    case LY_TYPE_INT8:
        value->data.int8_val = leaf->value.int8;
        return SR_ERR_OK;
    case LY_TYPE_UINT8:
        value->data.uint8_val = leaf->value.uint8;
        return SR_ERR_OK;
    case LY_TYPE_INT16:
        value->data.int16_val = leaf->value.int16;
        return SR_ERR_OK;
    case LY_TYPE_UINT16:
        value->data.uint16_val = leaf->value.uint16;
        return SR_ERR_OK;
    case LY_TYPE_INT32:
        value->data.int32_val = leaf->value.int32;
        return SR_ERR_OK;
    case LY_TYPE_UINT32:
        value->data.uint32_val = leaf->value.uint32;
        return SR_ERR_OK;
    case LY_TYPE_INT64:
        value->data.int64_val = leaf->value.int64;
        return SR_ERR_OK;
    case LY_TYPE_UINT64:
        value->data.uint64_val = leaf->value.uint64;
        return SR_ERR_OK;
    default:
        SR_LOG_ERR("Copy value failed for leaf '%s'", leaf->schema->name);
        return SR_ERR_INTERNAL;
    }
}


static int
sr_dec64_to_str(double val, const struct lys_node *schema_node, char **out)
{
    CHECK_NULL_ARG2(schema_node, out);
    size_t fraction_digits = 0;
    if (LYS_LEAF == schema_node->nodetype || LYS_LEAFLIST == schema_node->nodetype) {
        struct lys_node_leaflist *l = (struct lys_node_leaflist *) schema_node;
        fraction_digits = l->type.info.dec64.dig;
    } else {
        SR_LOG_ERR_MSG("Node must be either leaf or leaflist");
        return SR_ERR_INVAL_ARG;
    }
    /* format string for double string conversion "%.XXf", where XX is corresponding number of fraction digits 1-18 */
#define MAX_FMT_LEN 6 /**< max dec64 format string length */
    char format_string [MAX_FMT_LEN] = {0,};
    snprintf(format_string, MAX_FMT_LEN, "%%.%zuf", fraction_digits);

    size_t len = snprintf(NULL, 0, format_string, val);
    *out = calloc(len + 1, sizeof(**out));
    CHECK_NULL_NOMEM_RETURN(*out);
    snprintf(*out, len + 1, format_string, val);
    return SR_ERR_OK;
}

int
sr_val_to_str(const sr_val_t *value, const struct lys_node *schema_node, char **out)
{
    CHECK_NULL_ARG3(value, schema_node, out);
    size_t len = 0;
    switch (value->type) {
    case SR_BINARY_T:
        if (NULL != value->data.binary_val) {
            *out = strdup(value->data.binary_val);
            CHECK_NULL_NOMEM_RETURN(*out);
        }
        break;
    case SR_BITS_T:
        if (NULL != value->data.bits_val) {
            *out = strdup(value->data.bits_val);
            CHECK_NULL_NOMEM_RETURN(*out);
        }
        break;
    case SR_BOOL_T:
        *out = value->data.bool_val ? strdup("true") : strdup("false");
        CHECK_NULL_NOMEM_RETURN(*out);
        break;
    case SR_DECIMAL64_T:
        return sr_dec64_to_str(value->data.decimal64_val, schema_node, out);
    case SR_ENUM_T:
        if (NULL != value->data.enum_val) {
            *out = strdup(value->data.enum_val);
            CHECK_NULL_NOMEM_RETURN(*out);
        }
        break;
    case SR_LIST_T:
    case SR_CONTAINER_T:
    case SR_CONTAINER_PRESENCE_T:
    case SR_LEAF_EMPTY_T:
        *out = strdup("");
        CHECK_NULL_NOMEM_RETURN(*out);
        break;
    case SR_IDENTITYREF_T:
        if (NULL != value->data.identityref_val) {
            *out = strdup(value->data.identityref_val);
            CHECK_NULL_NOMEM_RETURN(*out);
        }
        break;
    case SR_INSTANCEID_T:
        if (NULL != value->data.instanceid_val) {
            *out = strdup(value->data.instanceid_val);
            CHECK_NULL_NOMEM_RETURN(*out);
        }
        break;
    case SR_INT8_T:
        len = snprintf(NULL, 0, "%"PRId8, value->data.int8_val);
        *out = calloc(len + 1, sizeof(**out));
        CHECK_NULL_NOMEM_RETURN(*out);
        snprintf(*out, len + 1, "%"PRId8, value->data.int8_val);
        break;
    case SR_INT16_T:
        len = snprintf(NULL, 0, "%"PRId16, value->data.int16_val);
        *out = calloc(len + 1, sizeof(**out));
        CHECK_NULL_NOMEM_RETURN(*out);
        snprintf(*out, len + 1, "%"PRId16, value->data.int16_val);
        break;
    case SR_INT32_T:
        len = snprintf(NULL, 0, "%"PRId32, value->data.int32_val);
        *out = calloc(len + 1, sizeof(**out));
        CHECK_NULL_NOMEM_RETURN(*out);
        snprintf(*out, len + 1, "%"PRId32, value->data.int32_val);
        break;
    case SR_INT64_T:
        len = snprintf(NULL, 0, "%"PRId64, value->data.int64_val);
        *out = calloc(len + 1, sizeof(**out));
        CHECK_NULL_NOMEM_RETURN(*out);
        snprintf(*out, len + 1, "%"PRId64, value->data.int64_val);
        break;
    case SR_STRING_T:
        if (NULL != value->data.string_val){
            *out = strdup(value->data.string_val);
            CHECK_NULL_NOMEM_RETURN(*out);
        } else {
            *out = NULL;
            return SR_ERR_OK;
        }
        break;
    case SR_UINT8_T:
        len = snprintf(NULL, 0, "%"PRIu8, value->data.uint8_val);
        *out = calloc(len + 1, sizeof(**out));
        CHECK_NULL_NOMEM_RETURN(*out);
        snprintf(*out, len + 1, "%"PRIu8, value->data.uint8_val);
        break;
    case SR_UINT16_T:
        len = snprintf(NULL, 0, "%"PRIu16, value->data.uint16_val);
        *out = calloc(len + 1, sizeof(**out));
        CHECK_NULL_NOMEM_RETURN(*out);
        snprintf(*out, len + 1, "%"PRIu16, value->data.uint16_val);
        break;
    case SR_UINT32_T:
        len = snprintf(NULL, 0, "%"PRIu32, value->data.uint32_val);
        *out = calloc(len + 1, sizeof(**out));
        CHECK_NULL_NOMEM_RETURN(*out);
        snprintf(*out, len + 1, "%"PRIu32, value->data.uint32_val);
        break;
    case SR_UINT64_T:
        len = snprintf(NULL, 0, "%"PRIu64, value->data.uint64_val);
        *out = calloc(len + 1, sizeof(**out));
        CHECK_NULL_NOMEM_RETURN(*out);
        snprintf(*out, len + 1, "%"PRIu64, value->data.uint64_val);
        break;
    default:
        SR_LOG_ERR_MSG("Conversion of value_t to string failed");
        *out = NULL;
    }
    return SR_ERR_OK;
}

const char *
sr_ds_to_str(sr_datastore_t ds)
{
    const char *const sr_dslist[] = {
        "startup",    /* SR_DS_STARTUP */
        "running",    /* SR_DS_RUNNING */
        "candidate",  /* SR_DS_CANDIDATE */
    };

    if (ds >= (sizeof(sr_dslist) / (sizeof *sr_dslist))) {
        return "Unknown datastore";
    } else {
        return sr_dslist[ds];
    }
}

void
sr_free_val_content(sr_val_t *value)
{
    if (NULL == value){
        return;
    }
    free(value->xpath);
    if (SR_BINARY_T == value->type){
        free(value->data.binary_val);
    }
    else if (SR_STRING_T == value->type){
        free(value->data.string_val);
    }
    else if (SR_IDENTITYREF_T == value->type){
        free(value->data.identityref_val);
    }
    else if (SR_ENUM_T == value->type){
        free(value->data.enum_val);
    }
    else if (SR_BINARY_T == value->type){
        free(value->data.binary_val);
    }
    else if (SR_BITS_T == value->type){
        free(value->data.bits_val);
    }
}

void
sr_free_values_arr(sr_val_t **values, size_t count)
{
    if (NULL != values) {
        for (size_t i = 0; i < count; i++) {
            sr_free_val(values[i]);
        }
        free(values);
    }
}

void
sr_free_values_arr_range(sr_val_t **values, size_t from, size_t to)
{
    if (NULL != values) {
        for (size_t i = from; i < to; i++) {
            sr_free_val(values[i]);
        }
        free(values);
    }
}

void
sr_free_errors(sr_error_info_t *errors, size_t error_cnt)
{
    if (NULL != errors) {
        for (size_t i = 0; i < error_cnt; i++) {
            free((void*)errors[i].xpath);
            free((void*)errors[i].message);
        }
        free(errors);
    }
}

void
sr_free_schema(sr_schema_t *schema)
{
    if (NULL != schema) {
        free((void*)schema->module_name);
        free((void*)schema->prefix);
        free((void*)schema->ns);
        free((void*)schema->revision.revision);
        free((void*)schema->revision.file_path_yin);
        free((void*)schema->revision.file_path_yang);
        for (size_t s = 0; s < schema->submodule_count; s++){
            free((void*)schema->submodules[s].submodule_name);
            free((void*)schema->submodules[s].revision.revision);
            free((void*)schema->submodules[s].revision.file_path_yin);
            free((void*)schema->submodules[s].revision.file_path_yang);
        }
        free(schema->submodules);
        for (size_t f = 0; f < schema->enabled_feature_cnt; f++) {
            free(schema->enabled_features[f]);
        }
        free(schema->enabled_features);
    }
}

void
sr_free_changes(sr_change_t *changes, size_t count)
{
    if (NULL != changes) {
        for (size_t i = 0; i < count; i++) {
            sr_free_val(changes[i].old_value);
            sr_free_val(changes[i].new_value);
        }
        free(changes);
    }
}

/**
 * @brief Signal handler used to deliver initialization result from daemon
 * child to daemon parent process, so that the parent can exit with appropriate exit code.
 */
static void
sr_daemon_child_status_handler(int signum)
{
    switch(signum) {
        case SIGUSR1:
            /* child process has initialized successfully */
            exit(EXIT_SUCCESS);
            break;
        case SIGALRM:
            /* child process has not initialized within SR_CHILD_INIT_TIMEOUT seconds */
            fprintf(stderr, "Sysrepo daemon did not initialize within the timeout period, "
                    "check syslog for more info.\n");
            exit(EXIT_FAILURE);
            break;
        case SIGCHLD:
            /* child process has terminated */
            fprintf(stderr, "Failure by initialization of sysrepo daemon, check syslog for more info.\n");
            exit(EXIT_FAILURE);
            break;
    }
}

/**
 * @brief Maintains only single instance of a daemon by opening and locking the PID file.
 */
static void
sr_daemon_check_single_instance(const char *pid_file, int *pid_file_fd)
{
    char str[NAME_MAX] = { 0 };
    int ret = 0;

    CHECK_NULL_ARG_VOID2(pid_file, pid_file_fd);

    /* open PID file */
    *pid_file_fd = open(pid_file, O_RDWR | O_CREAT, 0640);
    if (*pid_file_fd < 0) {
        SR_LOG_ERR("Unable to open sysrepo PID file '%s': %s.", pid_file, sr_strerror_safe(errno));
        exit(EXIT_FAILURE);
    }

    /* acquire lock on the PID file */
    if (lockf(*pid_file_fd, F_TLOCK, 0) < 0) {
        if (EACCES == errno || EAGAIN == errno) {
            SR_LOG_ERR_MSG("Another instance of sysrepo daemon is running, unable to start.");
        } else {
            SR_LOG_ERR("Unable to lock sysrepo PID file '%s': %s.", pid_file, sr_strerror_safe(errno));
        }
        exit(EXIT_FAILURE);
    }

    /* write PID into the PID file */
    snprintf(str, NAME_MAX, "%d\n", getpid());
    ret = write(*pid_file_fd, str, strlen(str));
    if (-1 == ret) {
        SR_LOG_ERR("Unable to write into sysrepo PID file '%s': %s.", pid_file, sr_strerror_safe(errno));
        exit(EXIT_FAILURE);
    }

    /* do not close nor unlock the PID file, keep it open while the daemon is alive */
}

/**
 * @brief Ignores certain signals that sysrepo daemon should not care of.
 */
static void
sr_daemon_ignore_signals()
{
    signal(SIGUSR1, SIG_IGN);
    signal(SIGALRM, SIG_IGN);
    signal(SIGCHLD, SIG_IGN);
    signal(SIGTSTP, SIG_IGN);  /* keyboard stop */
    signal(SIGTTIN, SIG_IGN);  /* background read from tty */
    signal(SIGTTOU, SIG_IGN);  /* background write to tty */
    signal(SIGHUP, SIG_IGN);   /* hangup */
    signal(SIGPIPE, SIG_IGN);  /* broken pipe */
}

/**
 * @brief Daemonize the process - fork() and instruct the child to behave as a proper daemon.
 */
pid_t
sr_daemonize(bool debug_mode, int log_level, const char *pid_file, int *pid_file_fd)
{
    pid_t pid = 0, sid = 0;
    int fd = -1;

    /* set file creation mask */
    umask(S_IWGRP | S_IWOTH);

    /* set log levels */
    if (debug_mode) {
        sr_log_stderr(SR_DAEMON_LOG_LEVEL);
        sr_log_syslog(SR_LL_NONE);
    } else {
        sr_log_stderr(SR_DAEMON_LOG_LEVEL);
        sr_log_syslog(SR_DAEMON_LOG_LEVEL);
    }
    if ((-1 != log_level) && (log_level >= SR_LL_NONE) && (log_level <= SR_LL_DBG)) {
        if (debug_mode) {
            sr_log_stderr(log_level);
        } else {
            sr_log_syslog(log_level);
        }
    }

    if (debug_mode) {
        /* do not fork in debug mode */
        sr_daemon_check_single_instance(pid_file, pid_file_fd);
        sr_daemon_ignore_signals();
        return 0;
    }

    /* register handlers for signals that we expect to receive from child process */
    signal(SIGCHLD, sr_daemon_child_status_handler);
    signal(SIGUSR1, sr_daemon_child_status_handler);
    signal(SIGALRM, sr_daemon_child_status_handler);

    /* fork off the parent process. */
    pid = fork();
    if (pid < 0) {
        SR_LOG_ERR("Unable to fork sysrepo plugin daemon: %s.", sr_strerror_safe(errno));
        exit(EXIT_FAILURE);
    }
    if (pid > 0) {
        /* this is the parent process, wait for a signal from child */
        alarm(SR_DAEMON_INIT_TIMEOUT);
        pause();
        exit(EXIT_FAILURE); /* this should not be executed */
    }

    /* at this point we are executing as the child process */
    sr_daemon_check_single_instance(pid_file, pid_file_fd);

    /* ignore certain signals */
    sr_daemon_ignore_signals();

    /* create a new session containing a single (new) process group */
    sid = setsid();
    if (sid < 0) {
        SR_LOG_ERR("Unable to create new session: %s.", sr_strerror_safe(errno));
        exit(EXIT_FAILURE);
    }

    /* change the current working directory. */
    if ((chdir(SR_DEAMON_WORK_DIR)) < 0) {
        SR_LOG_ERR("Unable to change directory to '%s': %s.", SR_DEAMON_WORK_DIR, sr_strerror_safe(errno));
        exit(EXIT_FAILURE);
    }

    /* turn off stderr logging */
    sr_log_stderr(SR_LL_NONE);

    /* redirect standard files to /dev/null */
    fd = open("/dev/null", O_RDWR, 0);
    if (-1 != fd) {
        dup2(fd, STDIN_FILENO);
        dup2(fd, STDOUT_FILENO);
        dup2(fd, STDERR_FILENO);
        close(fd);
    }

    return getppid(); /* return PID of the parent */
}

void
sr_daemonize_signal_success(pid_t parent_pid)
{
    kill(parent_pid, SIGUSR1);
}

int
<<<<<<< HEAD
sr_clock_get_time(clockid_t clock_id, struct timespec *ts)
{
    CHECK_NULL_ARG(ts);
#ifdef __MACH__
    /* OS X */
    clock_serv_t cclock = {0};
    mach_timespec_t mts = {0};
    host_get_clock_service(mach_host_self(), clock_id, &cclock);
    clock_get_time(cclock, &mts);
    mach_port_deallocate(mach_task_self(), cclock);
    ts->tv_sec = mts.tv_sec;
    ts->tv_nsec = mts.tv_nsec;
    return 0;
#else
    return clock_gettime(clock_id, ts);
#endif
=======
sr_set_socket_dir_permissions(const char *socket_dir, const char *module_name, bool strict)
{
    char *data_file_name = NULL;
    struct stat data_file_stat = { 0, };
    mode_t mode = 0;
    int ret = 0, rc = SR_ERR_OK;

    CHECK_NULL_ARG2(socket_dir, module_name);

    /* skip privilege setting for internal 'module name' */
    if (0 == strcmp(module_name, SR_GLOBAL_SUBSCRIPTIONS_SUBDIR)) {
        return SR_ERR_OK;
    }

    /* retrieve module's data filename */
    rc = sr_get_data_file_name(SR_DATA_SEARCH_DIR, module_name, SR_DS_STARTUP, &data_file_name);
    CHECK_RC_LOG_RETURN(rc, "Unable to get data file name for module %s.", module_name);

    /* lookup for permissions of the data file */
    ret = stat(data_file_name, &data_file_stat);
    free(data_file_name);

    CHECK_ZERO_LOG_RETURN(ret, SR_ERR_INTERNAL, "Unable to stat data file for '%s': %s.", module_name, sr_strerror_safe(errno));

    mode = data_file_stat.st_mode;
    /* set the execute permissions to be the same as write permissions */
    if (mode & S_IWUSR) {
        mode |= S_IXUSR;
    }
    if (mode & S_IWGRP) {
        mode |= S_IXGRP;
    }
    if (mode & S_IWOTH) {
        mode |= S_IXOTH;
    }

    /* change the permissions */
    ret = chmod(socket_dir, mode);
    CHECK_ZERO_LOG_RETURN(ret, SR_ERR_UNAUTHORIZED, "Unable to execute chmod on '%s': %s.", socket_dir, sr_strerror_safe(errno));

    /* change the owner (if possible) */
    ret = chown(socket_dir, data_file_stat.st_uid, data_file_stat.st_gid);
    if (0 != ret) {
        if (strict) {
            SR_LOG_ERR("Unable to execute chown on '%s': %s.", socket_dir, sr_strerror_safe(errno));
            return SR_ERR_INTERNAL;
        } else {
            /* non-privileged process may not be able to set chown - print warning, since
             * this may prevent some users otherwise allowed to access the data to connect to our socket.
             * Correct permissions can be set up at any time using sysrepoctl. */
            SR_LOG_WRN("Unable to execute chown on '%s': %s.", socket_dir, sr_strerror_safe(errno));
        }
    }

    return rc;
>>>>>>> 4b437749
}<|MERGE_RESOLUTION|>--- conflicted
+++ resolved
@@ -1127,7 +1127,64 @@
 }
 
 int
-<<<<<<< HEAD
+sr_set_socket_dir_permissions(const char *socket_dir, const char *module_name, bool strict)
+{
+    char *data_file_name = NULL;
+    struct stat data_file_stat = { 0, };
+    mode_t mode = 0;
+    int ret = 0, rc = SR_ERR_OK;
+
+    CHECK_NULL_ARG2(socket_dir, module_name);
+
+    /* skip privilege setting for internal 'module name' */
+    if (0 == strcmp(module_name, SR_GLOBAL_SUBSCRIPTIONS_SUBDIR)) {
+        return SR_ERR_OK;
+    }
+
+    /* retrieve module's data filename */
+    rc = sr_get_data_file_name(SR_DATA_SEARCH_DIR, module_name, SR_DS_STARTUP, &data_file_name);
+    CHECK_RC_LOG_RETURN(rc, "Unable to get data file name for module %s.", module_name);
+
+    /* lookup for permissions of the data file */
+    ret = stat(data_file_name, &data_file_stat);
+    free(data_file_name);
+
+    CHECK_ZERO_LOG_RETURN(ret, SR_ERR_INTERNAL, "Unable to stat data file for '%s': %s.", module_name, sr_strerror_safe(errno));
+
+    mode = data_file_stat.st_mode;
+    /* set the execute permissions to be the same as write permissions */
+    if (mode & S_IWUSR) {
+        mode |= S_IXUSR;
+    }
+    if (mode & S_IWGRP) {
+        mode |= S_IXGRP;
+    }
+    if (mode & S_IWOTH) {
+        mode |= S_IXOTH;
+    }
+
+    /* change the permissions */
+    ret = chmod(socket_dir, mode);
+    CHECK_ZERO_LOG_RETURN(ret, SR_ERR_UNAUTHORIZED, "Unable to execute chmod on '%s': %s.", socket_dir, sr_strerror_safe(errno));
+
+    /* change the owner (if possible) */
+    ret = chown(socket_dir, data_file_stat.st_uid, data_file_stat.st_gid);
+    if (0 != ret) {
+        if (strict) {
+            SR_LOG_ERR("Unable to execute chown on '%s': %s.", socket_dir, sr_strerror_safe(errno));
+            return SR_ERR_INTERNAL;
+        } else {
+            /* non-privileged process may not be able to set chown - print warning, since
+             * this may prevent some users otherwise allowed to access the data to connect to our socket.
+             * Correct permissions can be set up at any time using sysrepoctl. */
+            SR_LOG_WRN("Unable to execute chown on '%s': %s.", socket_dir, sr_strerror_safe(errno));
+        }
+    }
+
+    return rc;
+}
+
+int
 sr_clock_get_time(clockid_t clock_id, struct timespec *ts)
 {
     CHECK_NULL_ARG(ts);
@@ -1144,61 +1201,4 @@
 #else
     return clock_gettime(clock_id, ts);
 #endif
-=======
-sr_set_socket_dir_permissions(const char *socket_dir, const char *module_name, bool strict)
-{
-    char *data_file_name = NULL;
-    struct stat data_file_stat = { 0, };
-    mode_t mode = 0;
-    int ret = 0, rc = SR_ERR_OK;
-
-    CHECK_NULL_ARG2(socket_dir, module_name);
-
-    /* skip privilege setting for internal 'module name' */
-    if (0 == strcmp(module_name, SR_GLOBAL_SUBSCRIPTIONS_SUBDIR)) {
-        return SR_ERR_OK;
-    }
-
-    /* retrieve module's data filename */
-    rc = sr_get_data_file_name(SR_DATA_SEARCH_DIR, module_name, SR_DS_STARTUP, &data_file_name);
-    CHECK_RC_LOG_RETURN(rc, "Unable to get data file name for module %s.", module_name);
-
-    /* lookup for permissions of the data file */
-    ret = stat(data_file_name, &data_file_stat);
-    free(data_file_name);
-
-    CHECK_ZERO_LOG_RETURN(ret, SR_ERR_INTERNAL, "Unable to stat data file for '%s': %s.", module_name, sr_strerror_safe(errno));
-
-    mode = data_file_stat.st_mode;
-    /* set the execute permissions to be the same as write permissions */
-    if (mode & S_IWUSR) {
-        mode |= S_IXUSR;
-    }
-    if (mode & S_IWGRP) {
-        mode |= S_IXGRP;
-    }
-    if (mode & S_IWOTH) {
-        mode |= S_IXOTH;
-    }
-
-    /* change the permissions */
-    ret = chmod(socket_dir, mode);
-    CHECK_ZERO_LOG_RETURN(ret, SR_ERR_UNAUTHORIZED, "Unable to execute chmod on '%s': %s.", socket_dir, sr_strerror_safe(errno));
-
-    /* change the owner (if possible) */
-    ret = chown(socket_dir, data_file_stat.st_uid, data_file_stat.st_gid);
-    if (0 != ret) {
-        if (strict) {
-            SR_LOG_ERR("Unable to execute chown on '%s': %s.", socket_dir, sr_strerror_safe(errno));
-            return SR_ERR_INTERNAL;
-        } else {
-            /* non-privileged process may not be able to set chown - print warning, since
-             * this may prevent some users otherwise allowed to access the data to connect to our socket.
-             * Correct permissions can be set up at any time using sysrepoctl. */
-            SR_LOG_WRN("Unable to execute chown on '%s': %s.", socket_dir, sr_strerror_safe(errno));
-        }
-    }
-
-    return rc;
->>>>>>> 4b437749
 }