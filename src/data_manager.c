/**
 * @file data_manager.c
 * @author Rastislav Szabo <raszabo@cisco.com>, Lukas Macko <lmacko@cisco.com>
 * @brief
 *
 * @copyright
 * Copyright 2015 Cisco Systems, Inc.
 *
 * Licensed under the Apache License, Version 2.0 (the "License");
 * you may not use this file except in compliance with the License.
 * You may obtain a copy of the License at
 *
 *    http://www.apache.org/licenses/LICENSE-2.0
 *
 * Unless required by applicable law or agreed to in writing, software
 * distributed under the License is distributed on an "AS IS" BASIS,
 * WITHOUT WARRANTIES OR CONDITIONS OF ANY KIND, either express or implied.
 * See the License for the specific language governing permissions and
 * limitations under the License.
 */

#include <sys/types.h>
#include <sys/stat.h>
#include <unistd.h>
#include <stdlib.h>
#include <dirent.h>
#include <pthread.h>
#include <fcntl.h>
#include <libyang/libyang.h>
#include <string.h>

#include "data_manager.h"
#include "sr_common.h"
#include "rp_dt_edit.h"
#include "access_control.h"
#include "notification_processor.h"
#include "persistence_manager.h"

/**
 * @brief Helper structure for advisory locking. Holds
 * binary tree with filename -> fd maping.
 */
typedef struct dm_lock_ctx_s {
    sr_btree_t *lock_files;       /**< Binary tree of lock files for fast look up by file name */
    pthread_mutex_t mutex;        /**< Mutex for exclusive access to binary tree */
}dm_lock_ctx_t;

/**
 * @brief The item of the lock_files binary tree in dm_lock_ctx_t
 */
typedef struct dm_lock_item_s {
    char *filename;               /**< File name of the lockfile */
    int fd;                       /**< File descriptor of the file */
}dm_lock_item_t;

/*
 * @brief Data manager context holding loaded schemas, data trees
 * and corresponding locks
 */
typedef struct dm_ctx_s {
    ac_ctx_t *ac_ctx;             /**< Access Control module context */
    np_ctx_t *np_ctx;             /**< Notification Processor context */
    pm_ctx_t *pm_ctx;             /**< Persistence Manager context */
    char *schema_search_dir;      /**< location where schema files are located */
    char *data_search_dir;        /**< location where data files are located */
    struct ly_ctx *ly_ctx;        /**< libyang context holding all loaded schemas */
    pthread_rwlock_t lyctx_lock;  /**< rwlock to access ly_ctx */
    dm_lock_ctx_t lock_ctx;       /**< lock context for lock/unlock/commit operations */
    bool ds_lock;                 /**< Flag if the ds lock is hold by a session*/
    pthread_mutex_t ds_lock_mutex;/**< Data store lock mutex */
    struct ly_set *disabled_sch;  /**< Set of schema that has been disabled */
} dm_ctx_t;

/**
 * @brief Structure that holds Data Manager's per-session context.
 */
typedef struct dm_session_s {
    sr_datastore_t datastore;           /**< datastore to which the session is tied */
    const ac_ucred_t *user_credentails; /**< credentials of the user who this session belongs to */
    sr_btree_t *session_modules;        /**< binary holding session copies of data models */
    char *error_msg;                    /**< description of the last error */
    char *error_xpath;                  /**< xpath of the last error if applicable */
    dm_sess_op_t *operations;           /**< list of operations performed in this session */
    size_t oper_count;                  /**< number of performed operation */
    size_t oper_size;                   /**< number of allocated operations */
    struct ly_set *locked_files;        /**< set of filename that are locked by this session */
    bool holds_ds_lock;                 /**< flags if the session holds ds lock*/
} dm_session_t;

/**
 * @brief Info structure for the node holds the state of the running data store.
 * (It will hold information about notification subscriptions.)
 */
typedef struct dm_node_info_s {
    dm_node_state_t state;
} dm_node_info_t;

/**
 * @brief Minimal nanosecond difference between current time and modification timestamp.
 * To allow optimized commit - if timestamp of the file system file and session copy matches
 * overwrite the data file.
 *
 * If this constant were 0 we could lose some changes in 1.read 2.read 1.commit 2.commit scenario.
 * Because the file can be read and write with the same timestamp.
 * See edit_commit_test2 and edit_commit_test3.
 */
#define NANOSEC_THRESHOLD 10000000

/**
 * @brief Compares two data trees by module name
 */
static int
dm_data_info_cmp(const void *a, const void *b)
{
    assert(a);
    assert(b);
    dm_data_info_t *node_a = (dm_data_info_t *) a;
    dm_data_info_t *node_b = (dm_data_info_t *) b;

    int res = strcmp(node_a->module->name, node_b->module->name);
    if (res == 0) {
        return 0;
    } else if (res < 0) {
        return -1;
    } else {
        return 1;
    }
}

/**
 * @brief Compare two lock items
 */
static int
dm_compare_lock_item(const void *a, const void *b)
{
    assert(a);
    assert(b);
    dm_lock_item_t *item_a = (dm_lock_item_t *) a;
    dm_lock_item_t *item_b = (dm_lock_item_t *) b;

    int res = strcmp(item_a->filename, item_b->filename);
    if (res == 0) {
        return 0;
    } else if (res < 0) {
        return -1;
    } else {
        return 1;
    }
}


/**
 * @brief frees the dm_data_info stored in binary tree
 */
static void
dm_data_info_free(void *item)
{
    dm_data_info_t *info = (dm_data_info_t *) item;
    if (NULL != info) {
        lyd_free_withsiblings(info->node);
    }
    free(info);
}

/**
 * @brief Check whether the file_name corresponds to the schema file.
 * @return 1 if it does, 0 otherwise.
 */
static int
dm_is_schema_file(const char *file_name)
{
    CHECK_NULL_ARG(file_name);
    return sr_str_ends_with(file_name, SR_SCHEMA_YIN_FILE_EXT);
}

/**
 * @brief Loads the schema file into the context. The path for loading file is specified as concatenation of dir_name
 * and file_name. Function returns SR_ERR_OK if loading was successful. It might return SR_ERR_IO if the file can not
 * be opened, SR_ERR_INTERNAL if parsing of the file failed or SR_ERR_NOMEM if memory allocation failed.
 * @param [in] dm_ctx
 * @param [in] dir_name
 * @param [in] file_name
 * @return Error code (SR_ERR_OK on success)
 */
static int
dm_load_schema_file(dm_ctx_t *dm_ctx, const char *dir_name, const char *file_name)
{
    CHECK_NULL_ARG3(dm_ctx, dir_name, file_name);
    const struct lys_module *module = NULL;
    char *schema_filename = NULL;
    int rc = sr_str_join(dir_name, file_name, &schema_filename);
    if (SR_ERR_OK != rc) {
        return SR_ERR_NOMEM;
    }

    /* load data tree */
    pthread_rwlock_wrlock(&dm_ctx->lyctx_lock);
    module = lys_parse_path(dm_ctx->ly_ctx, schema_filename, LYS_IN_YIN);
    free(schema_filename);
    if (module == NULL) {
        SR_LOG_WRN("Unable to parse a schema file: %s", file_name);
        pthread_rwlock_unlock(&dm_ctx->lyctx_lock);
        return SR_ERR_INTERNAL;
    }
    pthread_rwlock_unlock(&dm_ctx->lyctx_lock);

    /* activate enabled features */
    char **features = NULL;
    size_t feature_cnt = 0;
    rc = pm_get_features(dm_ctx->pm_ctx, module->name, &features, &feature_cnt);
    if (SR_ERR_OK == rc) {
        for (size_t i = 0; i < feature_cnt; i++) {
            rc = dm_feature_enable(dm_ctx, module->name, features[i], true);
            if (SR_ERR_OK != rc) {
                SR_LOG_WRN("Unable to enable feature '%s' in module '%s' in Data Manager.", features[i], module->name);
            }
            free(features[i]);
        }
        free(features);
    }

    return SR_ERR_OK;
}

/**
 * @brief Loops through the specified directory (dm_ctx->schema_search_dir) and tries to load schema files from it.
 * Schemas that can not be loaded are skipped.
 * @param [in] dm_ctx
 * @return Error code (SR_ERR_OK on success), SR_ERR_IO if the directory can not be opened
 */
static int
dm_load_schemas(dm_ctx_t *dm_ctx)
{
    CHECK_NULL_ARG(dm_ctx);
    DIR *dir = NULL;
    struct dirent *ent = NULL;
    if ((dir = opendir(dm_ctx->schema_search_dir)) != NULL) {
        while ((ent = readdir(dir)) != NULL) {
            if (dm_is_schema_file(ent->d_name)) {
                if (SR_ERR_OK != dm_load_schema_file(dm_ctx, dm_ctx->schema_search_dir, ent->d_name)) {
                    SR_LOG_WRN("Loading schema file: %s failed.", ent->d_name);
                } else {
                    SR_LOG_INF("Schema file %s loaded successfully", ent->d_name);
                }
            }
        }
        closedir(dir);
        return SR_ERR_OK;
    } else {
        SR_LOG_ERR("Could not open the directory %s: %s", dm_ctx->schema_search_dir, strerror(errno));
        return SR_ERR_IO;
    }
}

static bool
dm_is_module_disabled(dm_ctx_t *dm_ctx, const char *module_name)
{
    if (NULL == dm_ctx || NULL == module_name) {
        return true;
    }

    for (size_t i = 0; i < dm_ctx->disabled_sch->number; i++) {
        if (0 == strcmp((char *) dm_ctx->disabled_sch->set.g[i], module_name)) {
            return true;
        }
    }
    return false;
}

/**
 * Checks whether the schema of the module has been loaded
 * @param [in] dm_ctx
 * @param [in] module_name
 * @param [out] module NULL can be passed
 * @return Error code (SR_ERR_OK on success), SR_ERR_UNKNOWN_MODEL
 */
static int
dm_find_module_schema(dm_ctx_t *dm_ctx, const char *module_name, const struct lys_module **module)
{
    CHECK_NULL_ARG2(dm_ctx, module_name);
    const struct lys_module *m = NULL;
    pthread_rwlock_rdlock(&dm_ctx->lyctx_lock);
    m = ly_ctx_get_module(dm_ctx->ly_ctx, module_name, NULL);
    pthread_rwlock_unlock(&dm_ctx->lyctx_lock);
    if (NULL != module) {
        *module = m;
    }
    return m == NULL || dm_is_module_disabled(dm_ctx, module_name) ? SR_ERR_UNKNOWN_MODEL : SR_ERR_OK;
}

/**
 * @brief Tries to load data tree from provided opened file.
 * @param [in] dm_ctx
 * @param [in] fd to be read from, function does not close it
 * If NULL passed data info with empty data will be created
 * @param [in] module
 * @param [in] data_info
 * @return Error code (SR_ERR_OK on success)
 */
static int
dm_load_data_tree_file(dm_ctx_t *dm_ctx, int fd, const char *data_filename, const struct lys_module *module, dm_data_info_t **data_info)
{
    CHECK_NULL_ARG4(dm_ctx, module, data_filename, data_info);
    int rc = SR_ERR_OK;
    struct lyd_node *data_tree = NULL;
    *data_info = NULL;

    dm_data_info_t *data = NULL;
    data = calloc(1, sizeof(*data));
    if (NULL == data) {
        SR_LOG_ERR_MSG("Memory allocation failed");
        return SR_ERR_NOMEM;
    }

    if (-1 != fd) {
#ifdef HAVE_STAT_ST_MTIM
        struct stat st = {0};
        rc = stat(data_filename, &st);
        if (-1 == rc) {
            SR_LOG_ERR_MSG("Stat failed");
            free(data);
            return SR_ERR_INTERNAL;
        }
        data->timestamp = st.st_mtim;
        SR_LOG_DBG("Loaded module %s: mtime sec=%lld nsec=%lld\n", module->name,
                (long long) st.st_mtim.tv_sec,
                (long long) st.st_mtim.tv_nsec);
#endif
        data_tree = lyd_parse_fd(dm_ctx->ly_ctx, fd, LYD_XML, LYD_OPT_STRICT | LYD_OPT_CONFIG);
        if (NULL == data_tree && LY_SUCCESS != ly_errno) {
<<<<<<< HEAD
            SR_LOG_ERR("Parsing data tree from file %s failed: %s", data_filename, ly_errmsg());
=======
            SR_LOG_ERR("Parsing data tree from file %s failed", data_filename);
>>>>>>> 92759f5b
            free(data);
            return SR_ERR_INTERNAL;
        }
    }

    /* if the data tree is loaded, validate it*/
    if (NULL != data_tree && 0 != lyd_validate(&data_tree, LYD_OPT_STRICT | LYD_OPT_CONFIG)) {
        SR_LOG_ERR("Loaded data tree '%s' is not valid", data_filename);
        lyd_free_withsiblings(data_tree);
        free(data);
        return SR_ERR_INTERNAL;
    }

    data->module = module;
    data->modified = false;
    data->node = data_tree;

    if (NULL == data_tree) {
        SR_LOG_INF("Data file %s is empty", data_filename);
    } else {
        SR_LOG_INF("Data file %s loaded successfully", data_filename);
    }

    *data_info = data;

    return rc;
}
/**
 * @brief Loads data tree from file. Module and datastore argument are used to
 * determine the file name.
 * @param [in] dm_ctx
 * @param [in] dm_session_ctx
 * @param [in] module
 * @param [in] ds
 * @param [out] data_info
 * @return Error code (SR_ERR_OK on success), SR_ERR_INTERAL if the parsing of the data tree fails.
 */
static int
dm_load_data_tree(dm_ctx_t *dm_ctx, dm_session_t *dm_session_ctx, const struct lys_module *module, sr_datastore_t ds, dm_data_info_t **data_info)
{
    CHECK_NULL_ARG2(dm_ctx, module);

    char *data_filename = NULL;
    int rc = 0;
    *data_info = NULL;
    rc = sr_get_data_file_name(dm_ctx->data_search_dir, module->name, ds, &data_filename);
    if (SR_ERR_OK != rc) {
        SR_LOG_ERR("Get data_filename failed for %s", module->name);
        return rc;
    }

    ac_set_user_identity(dm_ctx->ac_ctx, dm_session_ctx->user_credentails);

    int fd = open(data_filename, O_RDONLY);

    ac_unset_user_identity(dm_ctx->ac_ctx);

    if (-1 != fd) {
        /* lock, read-only, blocking */
        sr_lock_fd(fd, false, true);
    } else if (ENOENT == errno) {
        SR_LOG_DBG("Data file %s does not exist, creating empty data tree", data_filename);
    } else if (EACCES == errno) {
        SR_LOG_DBG("Data file %s can't be read because of access rights", data_filename);
        free(data_filename);
        return SR_ERR_UNAUTHORIZED;
    }

    rc = dm_load_data_tree_file(dm_ctx, fd, data_filename, module, data_info);

    if (-1 != fd) {
        sr_unlock_fd(fd);
        close(fd);
    }

    free(data_filename);
    return rc;
}

static void
dm_free_lys_private_data(const struct lys_node *node, void *private)
{
    if (NULL != private) {
        free(private);
    }
}

static void
dm_free_sess_op(dm_sess_op_t *op)
{
    if (NULL == op) {
        return;
    }
    free(op->xpath);
    sr_free_val(op->val);
}

static void
dm_free_sess_operations(dm_sess_op_t *ops, size_t count)
{
    if (NULL == ops){
        return;
    }

    for (size_t i = 0; i < count; i++) {
        dm_free_sess_op(&ops[i]);
    }
    free(ops);
}

static void
dm_free_lock_item(void *lock_item)
{
    CHECK_NULL_ARG_VOID(lock_item);
    dm_lock_item_t *li = (dm_lock_item_t *) lock_item;
    free(li->filename);
    if (-1 != li->fd) {
        close(li->fd);
    }
    free(li);
}

/**
 * @brief Locks a file based on provided file name.
 * @param [in] lock_ctx
 * @param [in] filename
 * @return Error code (SR_ERR_OK on success), SR_ERR_LOCKED if the file is already locked,
 * SR_ERR_UNATHORIZED if the file can not be locked because of the permission.
 */
static int
dm_lock_file(dm_lock_ctx_t *lock_ctx, char *filename)
{
    CHECK_NULL_ARG2(lock_ctx, filename);
    int rc = SR_ERR_OK;
    dm_lock_item_t lookup_item = {0,};
    dm_lock_item_t *found_item = NULL;
    lookup_item.filename = filename;

    pthread_mutex_lock(&lock_ctx->mutex);

    found_item = sr_btree_search(lock_ctx->lock_files, &lookup_item);
    if (NULL == found_item) {
       found_item = calloc(1, sizeof(*found_item));
       if (NULL == found_item) {
           SR_LOG_ERR_MSG("Memory allocation failed");
           rc = SR_ERR_NOMEM;
           goto cleanup;
       }

       found_item->fd = -1;
       found_item->filename = strdup(filename);
       if (NULL == found_item->filename) {
           SR_LOG_ERR_MSG("Filename duplication failed");
           free(found_item);
           rc = SR_ERR_INTERNAL;
           goto cleanup;
       }

       rc = sr_btree_insert(lock_ctx->lock_files, found_item);
       if (SR_ERR_OK != rc){
           SR_LOG_ERR_MSG("Adding to binary tree failed");
           dm_free_lock_item(found_item);
           goto cleanup;
       }
    }

    if (-1 == found_item->fd) {
        found_item->fd = open(filename, O_CREAT | O_RDWR, S_IRUSR | S_IWUSR | S_IRGRP | S_IWGRP | S_IROTH | S_IWOTH);
        if (-1 == found_item->fd) {
            if (EACCES == errno) {
                SR_LOG_ERR("Insufficient permissions to lock the file '%s'", filename);
                rc = SR_ERR_UNAUTHORIZED;
            } else {
                SR_LOG_ERR("Error by opening the file '%s': %s", filename, strerror(errno));
                rc = SR_ERR_INTERNAL;
            }
            goto cleanup;
        }
        rc = sr_lock_fd(found_item->fd, true, false);
        if (SR_ERR_OK == rc) {
            SR_LOG_DBG("File %s has been locked", filename);
        } else {
            SR_LOG_INF("File %s locked by other process", filename);
            close(found_item->fd);
            found_item->fd = -1;
        }
    } else {
        rc = SR_ERR_LOCKED;
        SR_LOG_INF("File %s is already locked", filename);
    }

cleanup:
    pthread_mutex_unlock(&lock_ctx->mutex);
    return rc;
}

/**
 * @brief Unlocks the file based on the filename
 * @param [in] lock_ctx
 * @param [in] filename
 * @return Error code (SR_ERR_OK on success) SR_ERR_INVAL_ARG if the
 * file had not been locked in provided context
 */
static int
dm_unlock_file(dm_lock_ctx_t *lock_ctx, char *filename)
{
    CHECK_NULL_ARG2(lock_ctx, filename);
    int rc = SR_ERR_OK;
    dm_lock_item_t lookup_item = {0,};
    dm_lock_item_t *found_item = NULL;
    lookup_item.filename = filename;

    pthread_mutex_lock(&lock_ctx->mutex);

    found_item = sr_btree_search(lock_ctx->lock_files, &lookup_item);
    if (NULL == found_item || -1 == found_item->fd) {
        SR_LOG_ERR("File %s has not been locked in this context", filename);
        rc = SR_ERR_INVAL_ARG;
        goto cleanup;
    }
    close(found_item->fd);
    found_item->fd = -1;
    SR_LOG_DBG("File %s has been unlocked", filename);

cleanup:
    pthread_mutex_unlock(&lock_ctx->mutex);
    return rc;
}

/**
 * @brief Logging callback called from libyang for each log entry.
 */
static void
dm_ly_log_cb(LY_LOG_LEVEL level, const char *msg, const char *path)
{
    if (LY_LLERR == level) {
        SR_LOG_DBG("libyang error: %s", msg);
    }
}

int
dm_lock_module(dm_ctx_t *dm_ctx, dm_session_t *session, char *modul_name)
{
    CHECK_NULL_ARG3(dm_ctx, session, modul_name);
    int rc = SR_ERR_OK;
    char *lock_file = NULL;

    /* check if module name is valid */
    rc = dm_find_module_schema(dm_ctx, modul_name, NULL);
    if (SR_ERR_OK != rc) {
        SR_LOG_ERR("Unknown module %s to lock", modul_name);
        return rc;
    }

    rc = sr_get_lock_data_file_name(dm_ctx->data_search_dir, modul_name, session->datastore, &lock_file);
    if (SR_ERR_OK != rc) {
        SR_LOG_ERR_MSG("Lock file name can not be created");
        return rc;
    }

    /* check if already locked by this session */
    for (size_t i = 0; i < session->locked_files->number; i++) {
        if (0 == strcmp(lock_file, (char *)session->locked_files->set.g[i])){
            SR_LOG_INF("File %s is already by this session", lock_file);
            free(lock_file);
            return rc;
        }
    }

    /* switch identity */
    ac_set_user_identity(dm_ctx->ac_ctx, session->user_credentails);

    rc = dm_lock_file(&dm_ctx->lock_ctx, lock_file);

    /* switch identity back */
    ac_unset_user_identity(dm_ctx->ac_ctx);

    /* log information about locked model */
    if (SR_ERR_OK != rc){
        free(lock_file);
    } else {
        ly_set_add(session->locked_files, lock_file);
    }
    return rc;
}

int
dm_unlock_module(dm_ctx_t *dm_ctx, dm_session_t *session, char *modul_name)
{
    CHECK_NULL_ARG3(dm_ctx, session, modul_name);
    int rc = SR_ERR_OK;
    char *lock_file = NULL;
    size_t i = 0;

    rc = sr_get_lock_data_file_name(dm_ctx->data_search_dir, modul_name, session->datastore, &lock_file);
    if (SR_ERR_OK != rc) {
        SR_LOG_ERR_MSG("Lock file name can not be created");
        return rc;
    }

    /* check if already locked */
    bool found = false;
    for (i = 0; i < session->locked_files->number; i++) {
        if (0 == strcmp(lock_file, (char *)session->locked_files->set.g[i])){
            found = true;
            break;
        }
    }

    if (!found) {
        SR_LOG_ERR("File %s has not been locked in this context", lock_file);
        rc = SR_ERR_INVAL_ARG;
    } else {
        rc = dm_unlock_file(&dm_ctx->lock_ctx, lock_file);
        free(session->locked_files->set.g[i]);
        ly_set_rm_index(session->locked_files, i);
    }

    free(lock_file);
    return rc;
}


int
dm_lock_datastore(dm_ctx_t *dm_ctx, dm_session_t *session)
{
    CHECK_NULL_ARG2(dm_ctx, session);
    int rc = SR_ERR_OK;
    sr_schema_t *schemas = NULL;
    size_t schema_count = 0;

    struct ly_set *locked = ly_set_new();
    if (NULL == locked) {
        SR_LOG_ERR_MSG("Memory allocation failed");
        return SR_ERR_NOMEM;
    }

    rc = dm_list_schemas(dm_ctx, session, &schemas, &schema_count);
    if (SR_ERR_OK != rc) {
        SR_LOG_ERR_MSG("List schemas failed");
        goto cleanup;
    }

    pthread_mutex_lock(&dm_ctx->ds_lock_mutex);
    if (dm_ctx->ds_lock) {
        SR_LOG_ERR_MSG("Datastore locked hold by other session");
        rc = SR_ERR_LOCKED;
        pthread_mutex_unlock(&dm_ctx->ds_lock_mutex);
        goto cleanup;
    }
    dm_ctx->ds_lock = true;
    pthread_mutex_unlock(&dm_ctx->ds_lock_mutex);
    session->holds_ds_lock = true;

    for (size_t i = 0; i < schema_count; i++) {
        rc = dm_lock_module(dm_ctx, session, (char *) schemas[i].module_name);
        if (SR_ERR_OK != rc) {
            if (SR_ERR_UNAUTHORIZED == rc){
                SR_LOG_INF("Not allowed to lock %s, skipping", schemas[i].module_name);
                continue;
            } else if (SR_ERR_LOCKED == rc) {
                SR_LOG_ERR("Model %s is already locked by other session", schemas[i].module_name);
            }
            for (size_t l = 0; l < locked->number; l++) {
                dm_unlock_module(dm_ctx, session, (char *) locked->set.g[l]);
            }
            pthread_mutex_lock(&dm_ctx->ds_lock_mutex);
            dm_ctx->ds_lock = false;
            pthread_mutex_unlock(&dm_ctx->ds_lock_mutex);
            session->holds_ds_lock = false;
            goto cleanup;
        }
        SR_LOG_DBG("Module %s locked", schemas[i].module_name);
        ly_set_add(locked, (char *) schemas[i].module_name);
    }
cleanup:
    sr_free_schemas(schemas, schema_count);
    ly_set_free(locked);
    return rc;
}

int
dm_unlock_datastore(dm_ctx_t *dm_ctx, dm_session_t *session)
{
    CHECK_NULL_ARG2(dm_ctx, session);

    while (session->locked_files->number > 0){
        dm_unlock_file(&dm_ctx->lock_ctx, (char *) session->locked_files->set.g[0]);
        free(session->locked_files->set.g[0]);
        ly_set_rm_index(session->locked_files, 0);
    }
    if (session->holds_ds_lock){
        pthread_mutex_lock(&dm_ctx->ds_lock_mutex);
        dm_ctx->ds_lock = false;
        session->holds_ds_lock = false;
        pthread_mutex_unlock(&dm_ctx->ds_lock_mutex);
    }
    return SR_ERR_OK;
}

/**
 * @brief Returns the state of node. If the NULL is provided as an argument
 * DM_NODE_DISABLED is returned.
 */
static dm_node_state_t
dm_get_node_state(struct lys_node *node)
{
    if (NULL == node || NULL == node->priv) {
        return DM_NODE_DISABLED;
    }
    dm_node_info_t *n_info = (dm_node_info_t *) node->priv;

    if (NULL == n_info) {
        return DM_NODE_DISABLED;
    }
    return n_info->state;
}

int
dm_add_operation(dm_session_t *session, dm_operation_t op, const char *xpath, sr_val_t *val, sr_edit_options_t opts)
{
    int rc = SR_ERR_OK;
    CHECK_NULL_ARG_NORET2(rc, session, xpath); /* value can be NULL*/
    if (SR_ERR_OK != rc) {
        goto cleanup;
    }

    if (NULL == session->operations){
        session->oper_size = 1;
        session->operations = calloc(session->oper_size, sizeof(*session->operations));
        if (NULL == session->operations){
            SR_LOG_ERR_MSG("Memory allocation failed");
            rc = SR_ERR_NOMEM;
            goto cleanup;
        }
    } else if (session->oper_count == session->oper_size){
        session->oper_size *= 2;
        dm_sess_op_t *tmp_op = realloc(session->operations, session->oper_size * sizeof(*session->operations));
        if (NULL == tmp_op){
            SR_LOG_ERR_MSG("Memory allocation failed");
            rc = SR_ERR_NOMEM;
            goto cleanup;
        }
        session->operations = tmp_op;
    }
    session->operations[session->oper_count].op = op;
    session->operations[session->oper_count].has_error = false;
    session->operations[session->oper_count].xpath = strdup(xpath);
    CHECK_NULL_NOMEM_GOTO(session->operations[session->oper_count].xpath, rc, cleanup);
    session->operations[session->oper_count].val = val;
    session->operations[session->oper_count].options = opts;
    session->oper_count++;
    return rc;
cleanup:
    sr_free_val(val);
    return rc;
}

void
dm_remove_last_operation(dm_session_t *session)
{
    CHECK_NULL_ARG_VOID(session);
    if (session->oper_count > 0) {
        session->oper_count--;
        dm_free_sess_op(&session->operations[session->oper_count]);
        session->operations[session->oper_count].xpath = NULL;
        session->operations[session->oper_count].val = NULL;
    }
}

void
dm_get_session_operations(dm_session_t *session, dm_sess_op_t **ops, size_t *count)
{
    CHECK_NULL_ARG_VOID3(session, ops, count);
    *ops = session->operations;
    *count = session->oper_count;
}

void
dm_clear_session_errors(dm_session_t *session)
{
    if (NULL == session) {
        return;
    }

    if (NULL != session->error_msg) {
        free(session->error_msg);
        session->error_msg = NULL;
    }

    if (NULL != session->error_xpath) {
        free(session->error_xpath);
        session->error_xpath = NULL;
    }
}

int
dm_report_error(dm_session_t *session, const char *msg, char *err_path, int rc)
{
    if (NULL == session) {
        return SR_ERR_INTERNAL;
    }

    /* if NULL is provided, message will be generated according to the error code*/
    if (NULL == msg) {
        msg = sr_strerror(rc);
    }

    if (NULL != session->error_msg) {
        SR_LOG_WRN("Overwriting session error message %s", session->error_msg);
        free(session->error_msg);
    }
    session->error_msg = strdup(msg);
    if (NULL == session->error_msg) {
        SR_LOG_ERR_MSG("Error message duplication failed");
        free(err_path);
        return SR_ERR_INTERNAL;
    }

    if (NULL != session->error_xpath) {
        SR_LOG_WRN("Overwriting session error xpath %s", session->error_xpath);
        free(session->error_xpath);
    }
    session->error_xpath = err_path;
    if (NULL == session->error_xpath) {
        SR_LOG_WRN_MSG("Error xpath passed to dm_report is NULL");
    }

    return rc;
}

bool
dm_has_error(dm_session_t *session)
{
    if (NULL == session) {
        return false;
    }
    return NULL != session->error_msg || NULL != session->error_xpath;
}

int
dm_copy_errors(dm_session_t *session, char **error_msg, char **err_xpath)
{
    CHECK_NULL_ARG3(session, error_msg, err_xpath);
    if (NULL != session->error_msg) {
        *error_msg = strdup(session->error_msg);
    }
    if (NULL != session->error_xpath) {
        *err_xpath = strdup(session->error_xpath);
    }
    if ((NULL != session->error_msg && NULL == *error_msg) || (NULL != session->error_xpath && NULL == *err_xpath)) {
        SR_LOG_ERR_MSG("Error duplication failed");
        return SR_ERR_INTERNAL;
    }
    return SR_ERR_OK;
}

bool
dm_is_node_enabled(struct lys_node* node)
{
    dm_node_state_t state = dm_get_node_state(node);
    return DM_NODE_ENABLED == state || DM_NODE_ENABLED_WITH_CHILDREN == state;
}

bool
dm_is_node_enabled_with_children(struct lys_node* node)
{
    return DM_NODE_ENABLED_WITH_CHILDREN == dm_get_node_state(node);
}

bool
dm_is_enabled_check_recursively(struct lys_node *node)
{
    if (dm_is_node_enabled(node)) {
        return true;
    }
    node = node->parent;
    while (NULL != node) {
        if (NULL == node->parent && LYS_AUGMENT == node->nodetype) {
            node = ((struct lys_node_augment *) node)->target;
            continue;
        }
        if (dm_is_node_enabled_with_children(node)) {
            return true;
        }
        node = node->parent;
    }
    return false;
}

int
dm_set_node_state(struct lys_node *node, dm_node_state_t state)
{
    CHECK_NULL_ARG(node);
    if (NULL == node->priv) {
        node->priv = calloc(1, sizeof(dm_node_info_t));
        if (NULL == node->priv) {
            SR_LOG_ERR_MSG("Memory allocation failed");
            return SR_ERR_NOMEM;
        }
    }
    ((dm_node_info_t *) node->priv)->state = state;
    return SR_ERR_OK;
}

bool
dm_is_running_ds_session(dm_session_t *session)
{
    if (NULL != session) {
        return SR_DS_RUNNING == session->datastore;
    }
    return false;
}

int
dm_init(ac_ctx_t *ac_ctx, np_ctx_t *np_ctx, pm_ctx_t *pm_ctx,
        const char *schema_search_dir, const char *data_search_dir, dm_ctx_t **dm_ctx)
{
    CHECK_NULL_ARG3(schema_search_dir, data_search_dir, dm_ctx);

    SR_LOG_INF("Initializing Data Manager, schema_search_dir=%s, data_search_dir=%s", schema_search_dir, data_search_dir);

    dm_ctx_t *ctx = NULL;
    int rc = SR_ERR_OK;
    ctx = calloc(1, sizeof(*ctx));
    CHECK_NULL_NOMEM_GOTO(ctx, rc, cleanup);
    ctx->ac_ctx = ac_ctx;
    ctx->np_ctx = np_ctx;
    ctx->pm_ctx = pm_ctx;

    ctx->ly_ctx = ly_ctx_new(schema_search_dir);
    CHECK_NULL_NOMEM_GOTO(ctx->ly_ctx, rc, cleanup);

    ly_set_log_clb(dm_ly_log_cb, 0);

    ctx->schema_search_dir = strdup(schema_search_dir);
    CHECK_NULL_NOMEM_GOTO(ctx->schema_search_dir, rc, cleanup);

    ctx->data_search_dir = strdup(data_search_dir);
    CHECK_NULL_NOMEM_GOTO(ctx->data_search_dir, rc, cleanup);

    ctx->disabled_sch = ly_set_new();
    CHECK_NULL_NOMEM_GOTO(ctx->disabled_sch, rc, cleanup);

    pthread_mutex_init(&ctx->ds_lock_mutex, NULL);
    pthread_mutex_init(&ctx->lock_ctx.mutex, NULL);
    rc = sr_btree_init(dm_compare_lock_item, dm_free_lock_item, &ctx->lock_ctx.lock_files);
    if (SR_ERR_OK != rc) {
        SR_LOG_ERR_MSG("Creating of lock files binary tree failed");
        dm_cleanup(ctx);
        return rc;
    }
    pthread_rwlockattr_t attr;
    pthread_rwlockattr_init(&attr);
#if defined(HAVE_PTHREAD_RWLOCKATTR_SETKIND_NP)
    pthread_rwlockattr_setkind_np(&attr, PTHREAD_RWLOCK_PREFER_WRITER_NONRECURSIVE_NP);
#endif

    rc = pthread_rwlock_init(&ctx->lyctx_lock, &attr);
    pthread_rwlockattr_destroy(&attr);
    if (0 != rc) {
        SR_LOG_ERR_MSG("lyctx mutex initialization failed");
        dm_cleanup(ctx);
        return SR_ERR_INTERNAL;
    }

    *dm_ctx = ctx;
    rc = dm_load_schemas(ctx);
    if (SR_ERR_OK != rc) {
        dm_cleanup(ctx);
    }

    return rc;

cleanup:
    dm_cleanup(ctx);
    return rc;

}

void
dm_cleanup(dm_ctx_t *dm_ctx)
{
    if (NULL != dm_ctx) {
        free(dm_ctx->schema_search_dir);
        free(dm_ctx->data_search_dir);
        if (NULL != dm_ctx->ly_ctx) {
            ly_ctx_destroy(dm_ctx->ly_ctx, dm_free_lys_private_data);
        }
        pthread_rwlock_destroy(&dm_ctx->lyctx_lock);
        if (NULL != dm_ctx->lock_ctx.lock_files) {
            sr_btree_cleanup(dm_ctx->lock_ctx.lock_files);
        }
        pthread_mutex_destroy(&dm_ctx->lock_ctx.mutex);
        pthread_mutex_destroy(&dm_ctx->ds_lock_mutex);
        ly_set_free(dm_ctx->disabled_sch);
        free(dm_ctx);
    }
}

int
dm_session_start(const dm_ctx_t *dm_ctx, const ac_ucred_t *user_credentials, const sr_datastore_t ds, dm_session_t **dm_session_ctx)
{
    CHECK_NULL_ARG(dm_session_ctx);

    dm_session_t *session_ctx = NULL;
    session_ctx = calloc(1, sizeof(*session_ctx));
    if (NULL == session_ctx) {
        SR_LOG_ERR_MSG("Cannot allocate session_ctx in Data Manager.");
        return SR_ERR_NOMEM;
    }
    session_ctx->user_credentails = user_credentials;
    session_ctx->datastore = ds;

    int rc = SR_ERR_OK;
    rc = sr_btree_init(dm_data_info_cmp, dm_data_info_free, &session_ctx->session_modules);
    if (SR_ERR_OK != rc) {
        SR_LOG_ERR_MSG("Binary tree allocation failed");
        free(session_ctx);
        return SR_ERR_NOMEM;
    }
    session_ctx->locked_files = ly_set_new();
    if (NULL == session_ctx->locked_files) {
        SR_LOG_ERR_MSG("Locked file set init failed");
        sr_btree_cleanup(session_ctx->session_modules);
        free(session_ctx);
        return SR_ERR_INTERNAL;
    }
    *dm_session_ctx = session_ctx;

    return SR_ERR_OK;
}

void
dm_session_stop(dm_ctx_t *dm_ctx, dm_session_t *session)
{
    CHECK_NULL_ARG_VOID2(dm_ctx, session);
    if (NULL != session->locked_files) {
        dm_unlock_datastore(dm_ctx, session);
        ly_set_free(session->locked_files);
    }
    sr_btree_cleanup(session->session_modules);
    dm_clear_session_errors(session);
    dm_free_sess_operations(session->operations, session->oper_count);
    free(session);
}

int
dm_get_data_info(dm_ctx_t *dm_ctx, dm_session_t *dm_session_ctx, const char *module_name, dm_data_info_t **info)
{
    CHECK_NULL_ARG4(dm_ctx, dm_session_ctx, module_name, info);
    int rc = SR_ERR_OK;
    const struct lys_module *module = NULL;
    dm_data_info_t *exisiting_data_info = NULL;

    if (dm_find_module_schema(dm_ctx, module_name, &module) != SR_ERR_OK) {
        SR_LOG_WRN("Unknown schema: %s", module_name);
        return SR_ERR_UNKNOWN_MODEL;
    }

    dm_data_info_t lookup_data = {0};
    lookup_data.module = module;
    exisiting_data_info = sr_btree_search(dm_session_ctx->session_modules, &lookup_data);

    if (NULL != exisiting_data_info) {
        *info = exisiting_data_info;
        SR_LOG_DBG("Module %s already loaded", module_name);
        return SR_ERR_OK;
    }

    /* session copy not found load it from file system */
    dm_data_info_t *di = NULL;
    rc = dm_load_data_tree(dm_ctx, dm_session_ctx, module, dm_session_ctx->datastore, &di);
    if (SR_ERR_OK != rc) {
        SR_LOG_ERR("Getting data tree for %s failed.", module_name);
        return rc;
    }

    rc = sr_btree_insert(dm_session_ctx->session_modules, (void *) di);
    if (SR_ERR_OK != rc) {
        SR_LOG_ERR("Insert into session avl failed module %s", module_name);
        dm_data_info_free(di);
        return rc;
    }
    SR_LOG_DBG("Module %s has been loaded", module_name);
    *info = di;
    return SR_ERR_OK;
}

int
dm_get_datatree(dm_ctx_t *dm_ctx, dm_session_t *dm_session_ctx, const char *module_name, struct lyd_node **data_tree)
{
    CHECK_NULL_ARG4(dm_ctx, dm_session_ctx, module_name, data_tree);
    int rc = SR_ERR_OK;
    dm_data_info_t *info = NULL;
    rc = dm_get_data_info(dm_ctx, dm_session_ctx, module_name, &info);
    if (SR_ERR_OK != rc) {
        SR_LOG_ERR("Get data info failed for module %s", module_name);
        return rc;
    }
    *data_tree = info->node;
    if (NULL == info->node) {
        return SR_ERR_NOT_FOUND;
    }
    return rc;
}

int
dm_get_module(dm_ctx_t *dm_ctx, const char *module_name, const char *revision, const struct lys_module **module)
{
    CHECK_NULL_ARG3(dm_ctx, module_name, module); /* revision might be NULL*/
    *module = ly_ctx_get_module(dm_ctx->ly_ctx, module_name, revision);
    if (NULL == *module) {
        SR_LOG_ERR("Get module failed %s", module_name);
        return SR_ERR_UNKNOWN_MODEL;
    }
    return SR_ERR_OK;
}

static int
dm_list_rev_file(dm_ctx_t *dm_ctx, const char *module_name, const char *rev_date, sr_sch_revision_t *rev)
{
    CHECK_NULL_ARG3(dm_ctx, module_name, rev);
    int rc = SR_ERR_OK;

    if (NULL != rev_date){
        rev->revision = strdup(rev_date);
        if (NULL == rev->revision) {
            SR_LOG_ERR_MSG("Duplication of revision string failed");
            goto cleanup;
        }
    }

    rc = sr_get_schema_file_name(dm_ctx->schema_search_dir, module_name, rev_date, true, (char**)&rev->file_path_yang);
    if (SR_ERR_OK != rc) {
        SR_LOG_ERR_MSG("Get schema file name failed");
        goto cleanup;
    }
    rc = sr_get_schema_file_name(dm_ctx->schema_search_dir, module_name, rev_date, false, (char**)&rev->file_path_yin);
    if (SR_ERR_OK != rc) {
        SR_LOG_ERR_MSG("Get schema file name failed");
        goto cleanup;
    }
    if (-1 == access(rev->file_path_yang, F_OK)) {
        free((void*)rev->file_path_yang);
        rev->file_path_yang = NULL;
    }
    if (-1 == access(rev->file_path_yin, F_OK)) {
        free((void*)rev->file_path_yin);
        rev->file_path_yin = NULL;
    }
    return rc;

cleanup:
    free((void*)rev->revision);
    free((void*)rev->file_path_yang);
    free((void*)rev->file_path_yin);
    return rc;
}
/**
 * @brief Fills the schema_t structure for one module all its revisions and submodules
 * @param [in] dm_ctx
 * @param [in] module
 * @param [in] schs
 * @return Error code (SR_ERR_OK on success)
 */
static int
dm_list_module(dm_ctx_t *dm_ctx, const char *module_name, const char *revision, sr_schema_t *schema)
{
    CHECK_NULL_ARG3(dm_ctx, module_name, schema);

    int rc = SR_ERR_INTERNAL;
    const char **submodules = NULL;

    const struct lys_module *module = ly_ctx_get_module(dm_ctx->ly_ctx, module_name, revision);
    if (NULL == module) {
        SR_LOG_ERR("Module %s at revision %s not found", module_name, revision);
        return SR_ERR_INTERNAL;
    }
    if (NULL == module_name || NULL == module->prefix || NULL == module->ns) {
        SR_LOG_ERR_MSG("Schema information missing");
        return SR_ERR_INTERNAL;
    }

    schema->module_name = strdup(module->name);
    schema->prefix = strdup(module->prefix);
    schema->ns = strdup(module->ns);
    if (NULL == schema->module_name || NULL == schema->prefix || NULL == schema->ns) {
        SR_LOG_ERR_MSG("Duplication of string for schema_t failed");
        goto cleanup;
    }


    rc = dm_list_rev_file(dm_ctx, module_name, revision, &schema->revision);
    if (SR_ERR_OK != rc) {
        SR_LOG_ERR("List rev file failed module %s", module->name);
        goto cleanup;
    }

    uint8_t *state = NULL;
    size_t feature_cnt = 0;
    size_t enabled = 0;
    const char **features = lys_features_list(module, &state);

    while (NULL != features[feature_cnt]) feature_cnt++;

    for (size_t i = 0; i<feature_cnt; i++) {
        if (state[i]==1) {
            enabled++;
        }
    }

    if (feature_cnt > 0) {
        schema->enabled_features = calloc(feature_cnt, sizeof(*schema->enabled_features));
        CHECK_NULL_NOMEM_GOTO(schema->enabled_features, rc, cleanup);
        for (size_t i = 0; i<feature_cnt; i++) {
            if (state[i] == 1) {
                schema->enabled_features[schema->enabled_feature_cnt] = strdup(features[i]);
                CHECK_NULL_NOMEM_GOTO(schema->enabled_features[schema->enabled_feature_cnt], rc, cleanup);
                schema->enabled_feature_cnt++;
            }
        }
    }
    free(features);
    free(state);

    submodules = ly_ctx_get_submodule_names(dm_ctx->ly_ctx, module->name);
    if (NULL == submodules) {
        schema->submodule_count = 0;
        return SR_ERR_OK;
    }
    size_t sub_count = 0;

    while (NULL != submodules[sub_count]) sub_count++;

    schema->submodules = calloc(sub_count, sizeof(*schema->submodules));
    CHECK_NULL_NOMEM_GOTO(schema->submodules, rc, cleanup);

    for (size_t s = 0; s < sub_count; s++){
        schema->submodules[s].submodule_name = strdup(submodules[s]);
        CHECK_NULL_NOMEM_GOTO(schema->submodules[s].submodule_name, rc, cleanup);
        const struct lys_submodule *sub = ly_ctx_get_submodule(dm_ctx->ly_ctx, module_name, revision, submodules[s]);
        if (NULL == sub){
            SR_LOG_ERR_MSG("Submodule not found");
            rc = SR_ERR_INTERNAL;
            goto cleanup;
        }

        rc = dm_list_rev_file(dm_ctx, submodules[s], sub->rev[0].date, &schema->submodules[s].revision);
        if (SR_ERR_OK != rc) {
            SR_LOG_ERR("List rev file failed module %s", module->name);
            goto cleanup;
        }

        schema->submodule_count++;
    }
    free(submodules);
    return rc;

cleanup:
    free(submodules);
    sr_free_schema(schema);
    return rc;
}

static const char *
dm_get_module_revision(struct lyd_node *module)
{
    int rc = 0;
    const char *result = NULL;
    CHECK_NULL_ARG_NORET(rc, module);
    if (0 != rc) {
        return NULL;
    }
    struct ly_set *rev = lyd_get_node(module, "revision");
    if (NULL == rev) {
        SR_LOG_ERR_MSG("Getting module revision failed");
        return NULL;
    }
    if (0 == rev->number){
        ly_set_free(rev);
    } else {
        result = ((struct lyd_node_leaf_list *)rev->set.d[0])->value_str;
        if (0 == strcmp(result,"")){
            result = NULL;
        }
    }
    ly_set_free(rev);
    return result;

}

int
dm_list_schemas(dm_ctx_t *dm_ctx, dm_session_t *dm_session, sr_schema_t **schemas, size_t *schema_count)
{
    CHECK_NULL_ARG4(dm_ctx, dm_session, schemas, schema_count);
    sr_schema_t *sch = NULL;
    int rc = SR_ERR_OK;
    *schemas = NULL;
    *schema_count = 0;

    struct lyd_node *info = ly_ctx_info(dm_ctx->ly_ctx);
    if (NULL == info) {
        SR_LOG_ERR("No info data found %d", ly_errno);
        return SR_ERR_INTERNAL;
    }

    struct ly_set *modules = lyd_get_node(info, "/ietf-yang-library:modules-state/module/name");
    if (NULL == modules) {
        SR_LOG_ERR_MSG ("Error during module listing");
        rc = SR_ERR_INTERNAL;
        goto cleanup;
    } else if (0 == modules->number) {
        goto cleanup;
    }

    sch = calloc(modules->number, sizeof(*sch));
    if (NULL == sch) {
        SR_LOG_ERR_MSG("Memory allocation failed");
        rc = SR_ERR_NOMEM;
        goto cleanup;
    }

    size_t with_files = 0;
    for (unsigned int i = 0; i < modules->number; i++) {
        const char *revision = dm_get_module_revision(modules->set.d[i]->parent);
        const char *module_name = ((struct lyd_node_leaf_list *) modules->set.d[i])->value_str;
        if (dm_is_module_disabled(dm_ctx, module_name)){
            SR_LOG_WRN("Module %s is disabled and will not be included in list schema", module_name);
            continue;
        }
        rc = dm_list_module(dm_ctx, module_name, revision, &sch[i]);
        if (SR_ERR_OK != rc) {
            SR_LOG_ERR_MSG("Filling sr_schema_t failed");
            sr_free_schemas(sch, i);
            goto cleanup;
        }
        if (NULL != sch[i].revision.file_path_yang || NULL != sch[i].revision.file_path_yin) {
            with_files++;
        }
    }


    /* return only files where we can locate schema files */
    *schemas = calloc(with_files, sizeof(**schemas));
    if (NULL == schemas) {
        SR_LOG_ERR_MSG("Memory allocation failed");
        rc = SR_ERR_NOMEM;
        goto cleanup;
    }
    *schema_count = with_files;

    size_t index = 0;
    for (size_t m = 0; m < modules->number; m++){
        if (NULL != sch[m].revision.file_path_yang || NULL != sch[m].revision.file_path_yin) {
            (*schemas)[index] = sch[m];
            index++;
        }
        else{
            sr_free_schema(&sch[m]);
        }
    }
    free(sch);

cleanup:
    ly_set_free(modules);
    lyd_free_withsiblings(info);
    return rc;

}

int
dm_get_schema(dm_ctx_t *dm_ctx, const char *module_name, const char *module_revision, const char *submodule_name, bool yang_format, char **schema)
{
    CHECK_NULL_ARG2(dm_ctx, module_name);
    int rc = SR_ERR_OK;

    const struct lys_module *module = ly_ctx_get_module(dm_ctx->ly_ctx, module_name, module_revision);
    if (NULL == module) {
        SR_LOG_ERR("Module %s with revision %s was not found", module_name, module_revision);
        return SR_ERR_NOT_FOUND;
    }

    if (NULL == submodule_name){
        /* module*/
        rc = lys_print_mem(schema, module, yang_format ? LYS_OUT_YANG: LYS_OUT_YIN, NULL);
        if (0 != rc) {
            SR_LOG_ERR("Module %s print failed.", module->name);
            return SR_ERR_INTERNAL;
        }
        return SR_ERR_OK;
    }

    /* submodule */
    const struct lys_submodule *submodule = ly_ctx_get_submodule(dm_ctx->ly_ctx, module_name, module_revision, submodule_name);
    if (NULL == submodule) {
        SR_LOG_ERR("Submodule %s of module %s (%s) was not found.", submodule_name, module_name, module_revision);
        return SR_ERR_NOT_FOUND;
    }

    rc = lys_print_mem(schema, (const struct lys_module *) submodule, yang_format ? LYS_OUT_YANG: LYS_OUT_YIN, NULL);
    if (0 != rc) {
        SR_LOG_ERR("Submodule %s print failed.", submodule->name);
        return SR_ERR_INTERNAL;
    }
    return SR_ERR_OK;

}

int
dm_validate_session_data_trees(dm_ctx_t *dm_ctx, dm_session_t *session, sr_error_info_t **errors, size_t *err_cnt)
{
    CHECK_NULL_ARG4(dm_ctx, session, errors, err_cnt);
    int rc = SR_ERR_OK;

    size_t cnt = 0;
    *err_cnt = 0;
    dm_data_info_t *info = NULL;
    while (NULL != (info = sr_btree_get_at(session->session_modules, cnt))) {
        /* loaded data trees are valid, so check only the modified ones */
        if (info->modified) {
            if (NULL == info->module || NULL == info->module->name) {
                SR_LOG_ERR_MSG("Missing schema information");
                sr_free_errors(*errors, *err_cnt);
                return SR_ERR_INTERNAL;
            }
            if (NULL != info->node && 0 != lyd_validate(&info->node, LYD_OPT_STRICT | LYD_OPT_NOAUTODEL | LYD_OPT_CONFIG)) {
                SR_LOG_DBG("Validation failed for %s module", info->module->name);
                (*err_cnt)++;
                sr_error_info_t *tmp_err = realloc(*errors, *err_cnt * sizeof(**errors));
                if (NULL == tmp_err){
                    SR_LOG_ERR_MSG("Memory allocation failed");
                    sr_free_errors(*errors, *err_cnt - 1);
                    return SR_ERR_NOMEM;
                }
                *errors = tmp_err;
                (*errors)[(*err_cnt)-1].message = strdup(ly_errmsg());
                (*errors)[(*err_cnt)-1].path = strdup(ly_errpath());

                rc = SR_ERR_VALIDATION_FAILED;
            } else {
                SR_LOG_DBG("Validation succeeded for '%s' module", info->module->name);
            }
        }
        cnt++;
    }
    return rc;
}

int
dm_discard_changes(dm_ctx_t *dm_ctx, dm_session_t *session)
{
    CHECK_NULL_ARG2(dm_ctx, session);
    int rc = SR_ERR_OK;

    sr_btree_cleanup(session->session_modules);
    session->session_modules = NULL;

    rc = sr_btree_init(dm_data_info_cmp, dm_data_info_free, &session->session_modules);
    if (SR_ERR_OK != rc) {
        SR_LOG_ERR_MSG("Binary tree allocation failed");
        return SR_ERR_NOMEM;
    }
    dm_free_sess_operations(session->operations, session->oper_count);
    session->operations = NULL;
    session->oper_count = 0;
    session->oper_size  = 0;

    return SR_ERR_OK;
}

static int
dm_is_info_copy_uptodate(const char *file_name, const dm_data_info_t *info, bool *res)
{
    CHECK_NULL_ARG(info);
    int rc;
#ifdef HAVE_STAT_ST_MTIM
        struct stat st = {0};
        rc = stat(file_name, &st);
        if (-1 == rc) {
            SR_LOG_ERR_MSG("Stat failed");
            return SR_ERR_INTERNAL;
        }
        struct timespec now;
        clock_gettime(CLOCK_REALTIME, &now);
        SR_LOG_DBG("Session copy %s: mtime sec=%lld nsec=%lld\n", info->module->name,
                (long long) info->timestamp.tv_sec,
                (long long) info->timestamp.tv_nsec);
        SR_LOG_DBG("Loaded module %s: mtime sec=%lld nsec=%lld\n", info->module->name,
                (long long) st.st_mtim.tv_sec,
                (long long) st.st_mtim.tv_nsec);
        SR_LOG_DBG("Current time: mtime sec=%lld nsec=%lld\n",
                (long long) now.tv_sec,
                (long long) now.tv_nsec);
        /* check if we should update session copy conditions
         * is the negation of the optimized commit */
        if (info->timestamp.tv_sec != st.st_mtim.tv_sec ||
            info->timestamp.tv_nsec != st.st_mtim.tv_nsec ||
            (now.tv_sec == st.st_mtim.tv_sec && difftime(now.tv_nsec, st.st_mtim.tv_nsec) < NANOSEC_THRESHOLD)) {
            SR_LOG_DBG("Module %s will be refreshed", info->module->name);
            *res = false;

        } else {
            *res = true;
        }
#else
        *res = false;
#endif
        return SR_ERR_OK;

}

int
dm_update_session_data_trees(dm_ctx_t *dm_ctx, dm_session_t *session, struct ly_set **up_to_date_models)
{
    CHECK_NULL_ARG3(dm_ctx, session, up_to_date_models);
    int rc = SR_ERR_OK;
    int fd = -1;
    char *file_name = NULL;
    dm_data_info_t *info = NULL;
    size_t i = 0;
    struct ly_set *to_be_refreshed = NULL, *up_to_date = NULL;
    to_be_refreshed = ly_set_new();
    up_to_date = ly_set_new();

    if (NULL == to_be_refreshed || NULL == up_to_date) {
        SR_LOG_ERR_MSG("Memory allocation failed");
        rc = SR_ERR_NOMEM;
        goto cleanup;
    }

    while (NULL != (info = sr_btree_get_at(session->session_modules, i++))) {
        rc = sr_get_data_file_name(dm_ctx->data_search_dir, info->module->name, session->datastore, &file_name);
        if (SR_ERR_OK != rc) {
            SR_LOG_ERR_MSG("Get data file name failed");
            goto cleanup;
        }
        ac_set_user_identity(dm_ctx->ac_ctx, session->user_credentails);
        fd = open(file_name, O_RDONLY);
        ac_unset_user_identity(dm_ctx->ac_ctx);

        if (-1 == fd) {
            SR_LOG_DBG("File %s can not be opened for read write", file_name);
            if (EACCES == errno) {
                SR_LOG_WRN("File %s can not be opened because of authorization", file_name);
            } else if (ENOENT == errno) {
                SR_LOG_DBG("File %s does not exist, trying to create an empty one", file_name);
            }
            /* skip data trees that was not successfully opened */
            free(file_name);
            file_name = NULL;
            continue;
        }

        /*  to lock for read, blocking */
        rc = sr_lock_fd(fd, false, false);

        bool copy_uptodate = false;
        rc = dm_is_info_copy_uptodate(file_name, info, &copy_uptodate);
        if (SR_ERR_OK != rc) {
            SR_LOG_ERR_MSG("File up to date check failed");
            close(fd);
            goto cleanup;
        }

        if (copy_uptodate) {
            if (info->modified) {
                ly_set_add(up_to_date, (void *) info->module->name);
            }
        } else {
            SR_LOG_DBG("Module %s will be refreshed", info->module->name);
            ly_set_add(to_be_refreshed, info);
        }
        free(file_name);
        file_name = NULL;
        close(fd);

    }

    for (i = 0; i < to_be_refreshed->number; i++) {
        sr_btree_delete(session->session_modules, to_be_refreshed->set.g[i]);
    }

cleanup:
    ly_set_free(to_be_refreshed);
    if (SR_ERR_OK == rc){
        *up_to_date_models = up_to_date;
    } else{
        ly_set_free(up_to_date);
    }
    free(file_name);
    return rc;
}

void
dm_remove_operations_with_error(dm_session_t *session)
{
    CHECK_NULL_ARG_VOID(session);
    for (int i = session->oper_count-1; i >=0 ; i--) {
        dm_sess_op_t *op = &session->operations[i];
        if (op->has_error){
            dm_free_sess_op(op);
            memmove(&session->operations[i],
                    &session->operations[i+1],
                    (session->oper_count-i-1)*sizeof(*op));
            session->oper_count--;
        }
    }
}

void
dm_free_commit_context(dm_ctx_t *dm_ctx, dm_commit_context_t *c_ctx)
{
    CHECK_NULL_ARG_VOID(c_ctx);
    for (size_t i = 0; i < c_ctx->modif_count; i++) {
        close(c_ctx->fds[i]);
    }
    free(c_ctx->fds);
    free(c_ctx->existed);
    ly_set_free(c_ctx->up_to_date_models);
    c_ctx->up_to_date_models = NULL;
    c_ctx->fds = NULL;
    c_ctx->existed = NULL;
    c_ctx->modif_count = 0;

    dm_session_stop(dm_ctx, c_ctx->session);
    c_ctx->session = NULL;
    free(c_ctx);
}

int
dm_commit_prepare_context(dm_ctx_t *dm_ctx, dm_session_t *session, dm_commit_context_t **commit_ctx)
{
    CHECK_NULL_ARG2(session, commit_ctx);
    dm_data_info_t *info = NULL;
    size_t i = 0;
    int rc = SR_ERR_OK;
    dm_commit_context_t *c_ctx = NULL;
    c_ctx = calloc(1, sizeof(*c_ctx));
    if (NULL == c_ctx) {
        SR_LOG_ERR_MSG("Memory allocation failed");
        return SR_ERR_NOMEM;
    }

    c_ctx->modif_count = 0;
    /* count modified files */
    while (NULL != (info = sr_btree_get_at(session->session_modules, i))) {
        if (info->modified) {
            c_ctx->modif_count++;
        }
        i++;
    }

    SR_LOG_DBG("Commit: In the session there are %zu / %zu modified models \n", c_ctx->modif_count, i);

    if (0 == session->oper_count && 0 != c_ctx->modif_count) {
        SR_LOG_WRN_MSG("No operation logged, however data tree marked as modified");
        c_ctx->modif_count = 0;
        *commit_ctx = c_ctx;
        return SR_ERR_OK;
    }

    c_ctx->fds = calloc(c_ctx->modif_count, sizeof(*c_ctx->fds));
    c_ctx->existed = calloc(c_ctx->modif_count, sizeof(*c_ctx->existed));
    if(NULL == c_ctx->fds || NULL == c_ctx->existed){
        SR_LOG_ERR_MSG("Memory allocation failed");
        rc = SR_ERR_NOMEM;
        goto cleanup;
    }

    /* create commit session */
    rc = dm_session_start(dm_ctx, session->user_credentails, session->datastore, &c_ctx->session);
    if (SR_ERR_OK != rc) {
        SR_LOG_ERR_MSG("Commit session initialization failed");
        goto cleanup;
    }

    c_ctx->up_to_date_models = ly_set_new();
    if (NULL == c_ctx->up_to_date_models) {
        SR_LOG_ERR_MSG("Not modified set initialization failed");
        rc = SR_ERR_INTERNAL;
        goto cleanup;
    }
    /* set pointer to the list of operations to be committed */
    c_ctx->operations = session->operations;
    c_ctx->oper_count = session->oper_count;

    *commit_ctx = c_ctx;
    return rc;

cleanup:
    dm_free_commit_context(dm_ctx, c_ctx);
    return rc;
}

int
dm_commit_load_modified_models(dm_ctx_t *dm_ctx, const dm_session_t *session, dm_commit_context_t *c_ctx)
{
    CHECK_NULL_ARG(c_ctx);
    CHECK_NULL_ARG5(dm_ctx, session, c_ctx->session, c_ctx->fds, c_ctx->existed);
    CHECK_NULL_ARG(c_ctx->up_to_date_models);
    dm_data_info_t *info = NULL;
    size_t i = 0;
    size_t count = 0;
    int rc = SR_ERR_OK;
    char *file_name = NULL;
    c_ctx->modif_count = 0; /* how many file descriptors should be closed on cleanup */

    while (NULL != (info = sr_btree_get_at(session->session_modules, i++))) {
        if (info->modified) {
            rc = dm_lock_module(dm_ctx, c_ctx->session, (char *) info->module->name);
            if (SR_ERR_LOCKED == rc) {
                /* check if the lock is hold by session that issued commit */
                rc = dm_lock_module(dm_ctx, (dm_session_t *) session, (char *) info->module->name);
            }
            if (SR_ERR_OK != rc) {
                SR_LOG_ERR("Module %s can not be locked", info->module->name);
                return rc;
            }
        }
    }
    i = 0;

    ac_set_user_identity(dm_ctx->ac_ctx, session->user_credentails);

    while (NULL != (info = sr_btree_get_at(session->session_modules, i++))) {
        if (!info->modified) {
            continue;
        }
        rc = sr_get_data_file_name(dm_ctx->data_search_dir, info->module->name, session->datastore, &file_name);
        if (SR_ERR_OK != rc) {
            SR_LOG_ERR_MSG("Get data file name failed");
            goto cleanup;
        }

        c_ctx->fds[count] = open(file_name, O_RDWR);
        if (-1 == c_ctx->fds[count]) {
            SR_LOG_DBG("File %s can not be opened for read write", file_name);
            if (EACCES == errno) {
                SR_LOG_ERR("File %s can not be opened because of authorization", file_name);
                rc = SR_ERR_UNAUTHORIZED;
                goto cleanup;
            }

            if (ENOENT == errno) {
                SR_LOG_DBG("File %s does not exist, trying to create an empty one", file_name);
                c_ctx->fds[count] = open(file_name, O_RDWR | O_CREAT, S_IRUSR | S_IWUSR | S_IRGRP | S_IWGRP | S_IROTH | S_IWOTH);
                if (-1 == c_ctx->fds[count]) {
                    SR_LOG_ERR("File %s can not be created", file_name);
                    rc = SR_ERR_IO;
                    goto cleanup;
                }
            }
        } else {
            c_ctx->existed[count] = true;
        }
        /* file was opened successfully increment the number of files to be closed */
        c_ctx->modif_count++;
        /* try to lock for write, non-blocking */
        rc = sr_lock_fd(c_ctx->fds[count], true, false);
        if (SR_ERR_OK != rc) {
            SR_LOG_ERR("Locking of file '%s' failed: %s.", file_name, sr_strerror(rc));
            rc = SR_ERR_COMMIT_FAILED;
            goto cleanup;
        }
        dm_data_info_t *di = NULL;

        bool copy_uptodate = false;
        rc = dm_is_info_copy_uptodate(file_name, info, &copy_uptodate);
        if (SR_ERR_OK != rc) {
            SR_LOG_ERR_MSG("File up to date check failed");
            goto cleanup;
        }

        if (copy_uptodate) {
            SR_LOG_DBG("Timestamp for the model %s matches, ops will be skipped", info->module->name);
            rc = ly_set_add(c_ctx->up_to_date_models, (void *) info->module->name);
            if (0 != rc) {
                SR_LOG_ERR_MSG("Adding to ly set failed");
                rc = SR_ERR_INTERNAL;
                goto cleanup;
            }
            di = calloc(1, sizeof (*di));
            if (NULL == di) {
                SR_LOG_ERR_MSG("Memory allocation failed");
                rc = SR_ERR_NOMEM;
                goto cleanup;
            }
            di->node = sr_dup_datatree(info->node);
            if (NULL != info->node && NULL == di->node) {
                SR_LOG_ERR_MSG("Data tree duplication failed");
                rc = SR_ERR_INTERNAL;
                dm_data_info_free(di);
                goto cleanup;
            }
            di->module = info->module;
        } else {
            /* if the file existed pass FILE 'r+', otherwise pass -1 because there is 'w' fd already */
            rc = dm_load_data_tree_file(dm_ctx, c_ctx->existed[count] ? c_ctx->fds[count] : -1, file_name, info->module, &di);
            if (SR_ERR_OK != rc) {
                SR_LOG_ERR_MSG("Loading data file failed");
                goto cleanup;
            }
        }

        rc = sr_btree_insert(c_ctx->session->session_modules, (void *) di);
        if (SR_ERR_OK != rc) {
            SR_LOG_ERR("Insert into commit session avl failed module %s", info->module->name);
            dm_data_info_free(di);
            goto cleanup;
        }
        free(file_name);
        file_name = NULL;

        count++;
    }

    ac_unset_user_identity(dm_ctx->ac_ctx);

    return rc;

cleanup:
    ac_unset_user_identity(dm_ctx->ac_ctx);
    free(file_name);
    return rc;
}

int
dm_commit_write_files(dm_session_t *session, dm_commit_context_t *c_ctx)
{
    CHECK_NULL_ARG2(session, c_ctx);
    int rc = SR_ERR_OK;
    size_t i = 0;
    size_t count = 0;
    dm_data_info_t *info = NULL;

    /* empty existing files */
    for (i=0; i < c_ctx->modif_count; i++) {
        if (c_ctx->existed[i]) {
            ftruncate(c_ctx->fds[i], 0);
        }
    }

    /* write data trees */
    i = 0;
    dm_data_info_t *merged_info = NULL;
    while (NULL != (info = sr_btree_get_at(session->session_modules, i))) {
        if (info->modified) {
            /* get merged info */
            merged_info = sr_btree_search(c_ctx->session->session_modules, info);
            if (NULL == merged_info) {
                SR_LOG_ERR("Merged data info %s not found", info->module->name);
                rc = SR_ERR_INTERNAL;
                continue;
            }
            if (0 != lyd_print_fd(c_ctx->fds[count], merged_info->node, LYD_XML, LYP_WITHSIBLINGS | LYP_FORMAT)) {
                SR_LOG_ERR("Failed to write output for %s", info->module->name);
                rc = SR_ERR_INTERNAL;
            }
            count++;
        }
        i++;
    }
    return rc;
}

int
dm_feature_enable(dm_ctx_t *dm_ctx, const char *module_name, const char *feature_name, bool enable)
{
    CHECK_NULL_ARG3(dm_ctx, module_name, feature_name);
    int rc = SR_ERR_OK;

    pthread_rwlock_wrlock(&dm_ctx->lyctx_lock);

    const struct lys_module *module = ly_ctx_get_module(dm_ctx->ly_ctx, module_name, NULL);
    if (NULL == module){
        pthread_rwlock_unlock(&dm_ctx->lyctx_lock);
        SR_LOG_ERR("Module %s was not found", module_name);
        return SR_ERR_UNKNOWN_MODEL;
    }
    rc = enable ? lys_features_enable(module, feature_name) : lys_features_disable(module, feature_name);
    pthread_rwlock_unlock(&dm_ctx->lyctx_lock);

    if (1 == rc) {
        SR_LOG_ERR("Unknown feature %s in model %s", feature_name, module_name);
    }

    return rc;
}

int
dm_install_module(dm_ctx_t *dm_ctx, const char *module_name, const char *revision)
{
    CHECK_NULL_ARG2(dm_ctx, module_name);

    pthread_rwlock_wrlock(&dm_ctx->lyctx_lock);

    /* if module is disabled require sysrepo restart to its reinstall*/
    if (dm_is_module_disabled(dm_ctx, module_name)) {
        pthread_rwlock_unlock(&dm_ctx->lyctx_lock);
        SR_LOG_WRN("To install module %s sysrepo must be restarted", module_name);
        return SR_ERR_INTERNAL;
    }
    const struct lys_module *module = ly_ctx_load_module(dm_ctx->ly_ctx, module_name, revision);
    pthread_rwlock_unlock(&dm_ctx->lyctx_lock);

    if (NULL == module) {
        SR_LOG_ERR("Module %s with revision %s was not found", module_name, revision);
        return SR_ERR_NOT_FOUND;
    } else {
        return SR_ERR_OK;
    }
}

int
dm_uninstall_module(dm_ctx_t *dm_ctx, const char *module_name, const char *revision)
{
    CHECK_NULL_ARG2(dm_ctx, module_name);
    int rc = SR_ERR_OK;

    pthread_rwlock_wrlock(&dm_ctx->lyctx_lock);
    const struct lys_module *module = ly_ctx_get_module(dm_ctx->ly_ctx, module_name, revision);

    if (NULL == module) {
        SR_LOG_ERR("Module %s with revision %s was not found", module_name, revision);
        rc = SR_ERR_NOT_FOUND;
    } else {
        ly_set_add(dm_ctx->disabled_sch, (void *) module->name);
        rc = SR_ERR_OK;
    }

    pthread_rwlock_unlock(&dm_ctx->lyctx_lock);
    return rc;
}<|MERGE_RESOLUTION|>--- conflicted
+++ resolved
@@ -328,11 +328,7 @@
 #endif
         data_tree = lyd_parse_fd(dm_ctx->ly_ctx, fd, LYD_XML, LYD_OPT_STRICT | LYD_OPT_CONFIG);
         if (NULL == data_tree && LY_SUCCESS != ly_errno) {
-<<<<<<< HEAD
             SR_LOG_ERR("Parsing data tree from file %s failed: %s", data_filename, ly_errmsg());
-=======
-            SR_LOG_ERR("Parsing data tree from file %s failed", data_filename);
->>>>>>> 92759f5b
             free(data);
             return SR_ERR_INTERNAL;
         }
