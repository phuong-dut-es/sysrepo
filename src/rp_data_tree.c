--- conflicted
+++ resolved
@@ -393,8 +393,9 @@
                     c = c->next;
                 }
 
-                if (matched_key != XP_GET_KEY_COUNT(loc_id, n)) {
-                    key_mismatch: curr = curr->next;
+                if(matched_key != XP_GET_KEY_COUNT(loc_id, n)){
+key_mismatch:
+                    curr = curr->next;
                     continue;
                 }
             } else if (LYS_LIST == curr->schema->nodetype) {
@@ -414,7 +415,8 @@
         }
     }
 
-    match_done: if (n != XP_GET_NODE_COUNT(loc_id) || NULL == curr) {
+match_done:
+    if(n != XP_GET_NODE_COUNT(loc_id) || NULL == curr){
         SR_LOG_DBG("Match of xpath %s was not completed", loc_id->xpath);
         return SR_ERR_NOT_FOUND;
     }
@@ -580,11 +582,6 @@
         SR_LOG_ERR_MSG("Memory allocation failed");
         return SR_ERR_NOMEM;
     }
-<<<<<<< HEAD
-=======
-    val->xpath = xpath;//strdup(loc_id->xpath);
-
->>>>>>> 148b966c
 
     n = node->child;
     cnt = 0;
@@ -693,7 +690,7 @@
         SR_LOG_ERR("Unsupported node type for xpath %s", loc_id->xpath);
         return SR_ERR_INTERNAL;
     }
-
+    return SR_ERR_INTERNAL;
 }
 
 int
@@ -751,20 +748,3 @@
     free(nodes);
     return SR_ERR_OK;
 }
-
-int
-rp_dt_get_values_xpath(const dm_ctx_t *dm_ctx, struct lyd_node *data_tree, const char *xpath, sr_val_t ***values, size_t *count){
-    CHECK_NULL_ARG5(dm_ctx, data_tree, xpath, values, count);
-
-    int rc = SR_ERR_OK;
-    xp_loc_id_t *l = NULL;
-    rc = xp_char_to_loc_id(xpath, &l);
-
-    if (SR_ERR_OK != rc) {
-        SR_LOG_ERR("Converting xpath '%s' to loc_id failed.", xpath);
-        return rc;
-    }
-    rc = rp_dt_get_values(dm_ctx, data_tree, l, values, count);
-    xp_free_loc_id(l);
-    return rc;
-}